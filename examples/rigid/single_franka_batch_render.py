--- conflicted
+++ resolved
@@ -106,15 +106,10 @@
             )
             exporter.export_frame_all_cameras(i, rgb=color, depth=depth, segmentation=seg, normal=normal)
         else:
-<<<<<<< HEAD
             color, depth, seg, normal = cam_1.render(rgb=i % 2 == 1, depth=True, segmentation=True, normal=i % 2 == 1)
             exporter.export_frame_single_camera(i, cam_1.idx, rgb=color, depth=depth, segmentation=seg, normal=normal)
-=======
-            rgba, depth, _, _ = cam_1.render(rgb=True, depth=True)
-            exporter.export_frame_single_camera(i, cam_1.idx, rgb=rgba, depth=depth)
     if args.debug:
         debug_cam.stop_recording("debug_cam.mp4")
->>>>>>> 7e5edb6e
 
 
 if __name__ == "__main__":
