import enum

import gstaichi as ti

# dynamic loading
ACTIVE = 1
INACTIVE = 0

# misc
EPS = None
SEED = None

# logging
logger = None
error_msg = None


class IntEnum(enum.IntEnum):
    def __repr__(self):
        return f"<gs.{self.__class__.__name__}.{self.name}: {self.value}>"

    def __format__(self, format_spec):
        return f"<{self.name}: {self.value}>"


# geom type in rigid solver
class GEOM_TYPE(IntEnum):
    # Beware PLANE must be the first geometry type as this is assumed by MPR collision detection.
    PLANE = 0
    SPHERE = 1
    ELLIPSOID = 2
    CYLINDER = 3
    CAPSULE = 4
    BOX = 5
    MESH = 6
    TERRAIN = 7


# joint type in rigid solver, ranked by number of dofs
class JOINT_TYPE(IntEnum):
    FIXED = 0
    REVOLUTE = 1
    PRISMATIC = 2
    SPHERICAL = 3
    FREE = 4


class EQUALITY_TYPE(IntEnum):
    CONNECT = 0
    WELD = 1
    JOINT = 2


class CTRL_MODE(IntEnum):
    FORCE = 0
    VELOCITY = 1
    POSITION = 2


######### User accessible constants do not capitalize #########
# rigid solver intergrator
class integrator(IntEnum):
    Euler = 0
    implicitfast = 1
    approximate_implicitfast = 2


# rigid solver constraint solver
class constraint_solver(IntEnum):
    CG = 0
    Newton = 1


# backend
class backend(IntEnum):
    cpu = 0
    gpu = 1
    cuda = 2
    vulkan = 3
    metal = 4
    opengl = 5

    def __format__(self, format_spec):
        return f"gs.{self.name}"


# image types for visualization
class IMAGE_TYPE(IntEnum):
    RGB = 0
    DEPTH = 1
    SEGMENTATION = 2
    NORMAL = 3
<<<<<<< HEAD
    NUM_TYPES = 4

    def __str__(self):
        return self.name.lower()
=======

    def __format__(self, format_spec):
        return self.name
>>>>>>> e707fc0a


GS_ARCH = {
    "macOS": {
        backend.cpu: backend.cpu,
        backend.gpu: backend.metal,
        backend.metal: backend.metal,
        backend.vulkan: backend.vulkan,
    },
    "Linux": {
        backend.cpu: backend.cpu,
        backend.gpu: backend.cuda,
        backend.cuda: backend.cuda,
        backend.vulkan: backend.vulkan,
    },
    "Windows": {
        backend.cpu: backend.cpu,
        backend.gpu: backend.cuda,
        backend.cuda: backend.cuda,
        backend.vulkan: backend.vulkan,
    },
}

TI_ARCH = {
    "macOS": {
        backend.cpu: ti.cpu,
        backend.metal: ti.metal,
        backend.vulkan: ti.vulkan,
    },
    "Linux": {
        backend.cpu: ti.cpu,
        backend.cuda: ti.cuda,
        backend.vulkan: ti.vulkan,
    },
    "Windows": {
        backend.cpu: ti.cpu,
        backend.cuda: ti.cuda,
        backend.vulkan: ti.vulkan,
    },
}


# parallelize
class PARA_LEVEL(IntEnum):
    NEVER = 0  # when using cpu
    PARTIAL = 1  # when using gpu for non-batched scene
    ALL = 2  # when using gpu for batched scene<|MERGE_RESOLUTION|>--- conflicted
+++ resolved
@@ -90,16 +90,9 @@
     DEPTH = 1
     SEGMENTATION = 2
     NORMAL = 3
-<<<<<<< HEAD
-    NUM_TYPES = 4
-
-    def __str__(self):
-        return self.name.lower()
-=======
 
     def __format__(self, format_spec):
         return self.name
->>>>>>> e707fc0a
 
 
 GS_ARCH = {
