import os
import pickle
import sys
import time
from typing import TYPE_CHECKING

import numpy as np
import torch
import gstaichi as ti
from numpy.typing import ArrayLike

import genesis as gs
import genesis.utils.geom as gu
from genesis.utils.misc import ALLOCATE_TENSOR_WARNING
from genesis.engine.entities.base_entity import Entity
from genesis.engine.force_fields import ForceField
from genesis.engine.materials.base import Material
from genesis.engine.entities import Emitter
from genesis.engine.states.solvers import SimState
from genesis.engine.simulator import Simulator
from genesis.options import (
    AvatarOptions,
    BaseCouplerOptions,
    LegacyCouplerOptions,
    FEMOptions,
    MPMOptions,
    PBDOptions,
    ProfilingOptions,
    RigidOptions,
    SFOptions,
    SimOptions,
    SPHOptions,
    ToolOptions,
    ViewerOptions,
    VisOptions,
)
from genesis.options.morphs import Morph
from genesis.options.surfaces import Surface
from genesis.options.renderers import Rasterizer, RendererOptions
from genesis.repr_base import RBC
from genesis.utils.tools import FPSTracker
from genesis.utils.misc import redirect_libc_stderr, tensor_to_array
from genesis.vis import Visualizer
from genesis.utils.warnings import warn_once

if TYPE_CHECKING:
    from genesis.sensors.base_sensor import SensorOptions


@gs.assert_initialized
class Scene(RBC):
    """
    A ``genesis.Scene`` object wraps all components in a simulation environment, including a simulator (containing multiple physics solvers), entities, and a visualizer (controlling both the viewer and all the cameras).
    Basically, everything happens inside a scene.

    Parameters
    ----------
    sim_options : gs.options.SimOptions
        The options configuring the overarching `simulator`, which in turn manages all the solvers.
    coupler_options : gs.options.CouplerOptions
        The options configuring the `coupler` between different solvers.
    tool_options : gs.options.ToolOptions
        The options configuring the tool_solver (``scene.sim.ToolSolver``).
    rigid_options : gs.options.RigidOptions
        The options configuring the rigid_solver (``scene.sim.RigidSolver``).
    avatar_options : gs.options.AvatarOptions
        The options configuring the avatar_solver (``scene.sim.AvatarSolver``).
    mpm_options : gs.options.MPMOptions
        The options configuring the mpm_solver (``scene.sim.MPMSolver``).
    sph_options : gs.options.SPHOptions
        The options configuring the sph_solver (``scene.sim.SPHSolver``).
    fem_options : gs.options.FEMOptions
        The options configuring the fem_solver (``scene.sim.FEMSolver``).
    sf_options : gs.options.SFOptions
        The options configuring the sf_solver (``scene.sim.SFSolver``).
    pbd_options : gs.options.PBDOptions
        The options configuring the pbd_solver (``scene.sim.PBDSolver``).
    vis_options : gs.options.VisOptions
        The options configuring the visualization system (``scene.visualizer``). Visualizer controls both the interactive viewer and the cameras.
    viewer_options : gs.options.ViewerOptions
        The options configuring the viewer (``scene.visualizer.viewer``).
    renderer : gs.renderers.RendererOptions
        The renderer options used by `camera` for rendering images. This doesn't affect the behavior of the interactive viewer.
    show_viewer : bool
        Whether to show the interactive viewer. Set it to False if you only need headless rendering.
    show_FPS : bool
        Whether to show the FPS in the terminal.
    """

    def __init__(
        self,
        sim_options: SimOptions | None = None,
        coupler_options: BaseCouplerOptions | None = None,
        tool_options: ToolOptions | None = None,
        rigid_options: RigidOptions | None = None,
        avatar_options: AvatarOptions | None = None,
        mpm_options: MPMOptions | None = None,
        sph_options: SPHOptions | None = None,
        fem_options: FEMOptions | None = None,
        sf_options: SFOptions | None = None,
        pbd_options: PBDOptions | None = None,
        vis_options: VisOptions | None = None,
        viewer_options: ViewerOptions | None = None,
        profiling_options: ProfilingOptions | None = None,
        renderer: RendererOptions | None = None,
        show_viewer: bool | None = None,
        show_FPS: bool | None = None,  # deprecated, use profiling_options.show_FPS instead
    ):
        # Handling of default arguments
        sim_options = sim_options or SimOptions()
        coupler_options = coupler_options or LegacyCouplerOptions()
        tool_options = tool_options or ToolOptions()
        rigid_options = rigid_options or RigidOptions()
        avatar_options = avatar_options or AvatarOptions()
        mpm_options = mpm_options or MPMOptions()
        sph_options = sph_options or SPHOptions()
        fem_options = fem_options or FEMOptions()
        sf_options = sf_options or SFOptions()
        pbd_options = pbd_options or PBDOptions()
        vis_options = vis_options or VisOptions()
        viewer_options = viewer_options or ViewerOptions()
        profiling_options = profiling_options or ProfilingOptions()
        renderer = renderer or Rasterizer()

        if show_FPS is not None:
            warn_once("Scene.show_FPS is deprecated. Please use Scene.profiling_options.show_FPS")
            profiling_options.show_FPS = show_FPS

        # validate options
        self._validate_options(
            sim_options,
            coupler_options,
            tool_options,
            rigid_options,
            avatar_options,
            mpm_options,
            sph_options,
            fem_options,
            sf_options,
            pbd_options,
            vis_options,
            viewer_options,
            profiling_options,
            renderer,
        )

        self.sim_options = sim_options
        self.coupler_options = coupler_options
        self.tool_options = tool_options
        self.rigid_options = rigid_options
        self.avatar_options = avatar_options
        self.mpm_options = mpm_options
        self.sph_options = sph_options
        self.fem_options = fem_options
        self.sf_options = sf_options
        self.pbd_options = pbd_options
        self.profiling_options = profiling_options

        self.vis_options = vis_options
        self.viewer_options = viewer_options
        self.renderer_options = renderer

        # merge options
        self.tool_options.copy_attributes_from(self.sim_options)
        self.rigid_options.copy_attributes_from(self.sim_options)
        self.avatar_options.copy_attributes_from(self.sim_options)
        self.mpm_options.copy_attributes_from(self.sim_options)
        self.sph_options.copy_attributes_from(self.sim_options)
        self.fem_options.copy_attributes_from(self.sim_options)
        self.sf_options.copy_attributes_from(self.sim_options)
        self.pbd_options.copy_attributes_from(self.sim_options)

        # simulator
        self._sim = Simulator(
            scene=self,
            options=self.sim_options,
            coupler_options=self.coupler_options,
            tool_options=self.tool_options,
            rigid_options=self.rigid_options,
            avatar_options=self.avatar_options,
            mpm_options=self.mpm_options,
            sph_options=self.sph_options,
            fem_options=self.fem_options,
            sf_options=self.sf_options,
            pbd_options=self.pbd_options,
        )

        # visualizer
        self._visualizer = Visualizer(
            scene=self,
            show_viewer=show_viewer,
            vis_options=vis_options,
            viewer_options=viewer_options,
            renderer_options=renderer,
        )

        # emitters
        self._emitters = gs.List()

        self._backward_ready = False
        self._forward_ready = False

        self._uid = gs.UID()
        self._t = 0
        self._is_built = False

        gs.logger.info(f"Scene ~~~<{self._uid}>~~~ created.")

    def __del__(self):
        if self._visualizer is not None:
            self._visualizer.destroy()
            self._visualizer = None

    def _validate_options(
        self,
        sim_options: SimOptions,
        coupler_options: BaseCouplerOptions,
        tool_options: ToolOptions,
        rigid_options: RigidOptions,
        avatar_options: AvatarOptions,
        mpm_options: MPMOptions,
        sph_options: SPHOptions,
        fem_options: FEMOptions,
        sf_options: SFOptions,
        pbd_options: PBDOptions,
        vis_options: VisOptions,
        viewer_options: ViewerOptions,
        profiling_options: ProfilingOptions,
        renderer_options: RendererOptions,
    ):
        if not isinstance(sim_options, SimOptions):
            gs.raise_exception("`sim_options` should be an instance of `SimOptions`.")

        if not isinstance(coupler_options, BaseCouplerOptions):
            gs.raise_exception("`coupler_options` should be an instance of `BaseCouplerOptions`.")

        if not isinstance(tool_options, ToolOptions):
            gs.raise_exception("`tool_options` should be an instance of `ToolOptions`.")

        if not isinstance(rigid_options, RigidOptions):
            gs.raise_exception("`rigid_options` should be an instance of `RigidOptions`.")

        if not isinstance(avatar_options, AvatarOptions):
            gs.raise_exception("`avatar_options` should be an instance of `AvatarOptions`.")

        if not isinstance(mpm_options, MPMOptions):
            gs.raise_exception("`mpm_options` should be an instance of `MPMOptions`.")

        if not isinstance(sph_options, SPHOptions):
            gs.raise_exception("`sph_options` should be an instance of `SPHOptions`.")

        if not isinstance(fem_options, FEMOptions):
            gs.raise_exception("`fem_options` should be an instance of `FEMOptions`.")

        if not isinstance(sf_options, SFOptions):
            gs.raise_exception("`sf_options` should be an instance of `SFOptions`.")

        if not isinstance(pbd_options, PBDOptions):
            gs.raise_exception("`pbd_options` should be an instance of `PBDOptions`.")

        if not isinstance(vis_options, VisOptions):
            gs.raise_exception("`vis_options` should be an instance of `VisOptions`.")

        if not isinstance(viewer_options, ViewerOptions):
            gs.raise_exception("`viewer_options` should be an instance of `ViewerOptions`.")

        if not isinstance(profiling_options, ProfilingOptions):
            gs.raise_exception("`profiling_options` should be an instance of `ProfilingOptions`.")

        if not isinstance(renderer_options, RendererOptions):
            gs.raise_exception("`renderer` should be an instance of `gs.renderers.Renderer`.")

    @gs.assert_unbuilt
    def add_entity(
        self,
        morph: Morph,
        material: Material | None = None,
        surface: Surface | None = None,
        visualize_contact: bool = False,
        vis_mode: str | None = None,
    ):
        """
        Add an entity to the scene.

        Parameters
        ----------
        morph : gs.morphs.Morph
            The morph of the entity.
        material : gs.materials.Material | None, optional
            The material of the entity. If None, use ``gs.materials.Rigid()``.
        surface : gs.surfaces.Surface | None, optional
            The surface of the entity. If None, use ``gs.surfaces.Default()``.
        visualize_contact : bool
            Whether to visualize contact forces applied to this entity as arrows in the viewer and rendered images. Note that this will not be displayed in images rendered by camera using the `RayTracer` renderer.
        vis_mode : str | None, optional
            The visualization mode of the entity. This is a handy shortcut for setting `surface.vis_mode` without explicitly creating a surface object.

        Returns
        -------
        entity : genesis.Entity
            The created entity.
        """
        if material is None:
            material = gs.materials.Rigid()

        if surface is None:
            # assign a local surface, otherwise modification will apply on global default surface
            surface = gs.surfaces.Default()

        if isinstance(material, gs.materials.Rigid):
            # small sdf res is sufficient for primitives regardless of size
            if isinstance(morph, gs.morphs.Primitive):
                material._sdf_max_res = 32

        # some morph should not smooth surface normal
        if isinstance(morph, (gs.morphs.Box, gs.morphs.Cylinder, gs.morphs.Terrain)):
            surface.smooth = False

        if isinstance(morph, (gs.morphs.URDF, gs.morphs.MJCF, gs.morphs.Terrain)):
            if not isinstance(material, (gs.materials.Rigid, gs.materials.Avatar, gs.materials.Hybrid)):
                gs.raise_exception(f"Unsupported material for morph: {material} and {morph}.")

        if surface.double_sided is None:
            if isinstance(material, gs.materials.PBD.Cloth):
                surface.double_sided = True
            else:
                surface.double_sided = False

        if vis_mode is not None:
            surface.vis_mode = vis_mode
        # validate and populate default surface.vis_mode considering morph type
        if isinstance(material, (gs.materials.Rigid, gs.materials.Avatar, gs.materials.Tool)):
            if surface.vis_mode is None:
                surface.vis_mode = "visual"

            if surface.vis_mode not in ("visual", "collision", "sdf"):
                gs.raise_exception(
                    f"Unsupported `surface.vis_mode` for material {material}: '{surface.vis_mode}'. Expected one of: ['visual', 'collision', 'sdf']."
                )

        elif isinstance(
            material,
            (
                gs.materials.PBD.Liquid,
                gs.materials.PBD.Particle,
                gs.materials.MPM.Liquid,
                gs.materials.MPM.Sand,
                gs.materials.MPM.Snow,
                gs.materials.SPH.Liquid,
            ),
        ):
            if surface.vis_mode is None:
                surface.vis_mode = "particle"

            if surface.vis_mode not in ("particle", "recon"):
                gs.raise_exception(
                    f"Unsupported `surface.vis_mode` for material {material}: '{surface.vis_mode}'. Expected one of: ['particle', 'recon']."
                )

        elif isinstance(material, (gs.materials.SF.Smoke)):
            if surface.vis_mode is None:
                surface.vis_mode = "particle"

            if surface.vis_mode not in ["particle"]:
                gs.raise_exception(
                    f"Unsupported `surface.vis_mode` for material {material}: '{surface.vis_mode}'. Expected one of: ['particle', 'recon']."
                )

        elif isinstance(material, (gs.materials.PBD.Base, gs.materials.MPM.Base, gs.materials.SPH.Base)):
            if surface.vis_mode is None:
                surface.vis_mode = "visual"

            if surface.vis_mode not in ("visual", "particle", "recon"):
                gs.raise_exception(
                    f"Unsupported `surface.vis_mode` for material {material}: '{surface.vis_mode}'. Expected one of: ['visual', 'particle', 'recon']."
                )

        elif isinstance(material, (gs.materials.FEM.Base)):
            if surface.vis_mode is None:
                surface.vis_mode = "visual"

            if surface.vis_mode not in ["visual"]:
                gs.raise_exception(
                    f"Unsupported `surface.vis_mode` for material {material}: '{surface.vis_mode}'. Expected one of: ['visual']."
                )

        elif isinstance(material, (gs.materials.Hybrid)):  # determine the visual of the outer soft part
            if surface.vis_mode is None:
                surface.vis_mode = "particle"

            if surface.vis_mode not in ["particle", "visual"]:
                gs.raise_exception(
                    f"Unsupported `surface.vis_mode` for material {material}: '{surface.vis_mode}'. Expected one of: ['particle', 'visual']."
                )

        else:
            gs.raise_exception()

        # Set material-dependent default options
        if isinstance(morph, gs.morphs.FileMorph):
            # Rigid entities will convexify geom by default
            if morph.convexify is None:
                morph.convexify = isinstance(material, (gs.materials.Rigid, gs.materials.Avatar))

        entity = self._sim._add_entity(morph, material, surface, visualize_contact)

        return entity

    @gs.assert_unbuilt
    def link_entities(
        self,
        parent_entity: Entity,
        child_entity: Entity,
        parent_link_name="",
        child_link_name="",
    ):
        """
        links two entities to act as single entity.

        Parameters
        ----------
        parent_entity : genesis.Entity
            The entity in the scene that will be a parent of kinematic tree.
        child_entity : genesis.Entity
            The entity in the scene that will be a child of kinematic tree.
        parent_link_name : str
            The name of the link in the parent entity to be linked.
        child_link_name : str
            The name of the link in the child entity to be linked.
        """
        if not isinstance(parent_entity, gs.engine.entities.RigidEntity):
            gs.raise_exception("Currently only rigid entities are supported for merging.")
        if not isinstance(child_entity, gs.engine.entities.RigidEntity):
            gs.raise_exception("Currently only rigid entities are supported for merging.")

        if not child_link_name:
            for link in child_entity._links:
                if link.parent_idx == -1:
                    child_link = link
                    break
        else:
            child_link = child_entity.get_link(child_link_name)
        parent_link = parent_entity.get_link(parent_link_name)

        if child_link._parent_idx != -1:
            gs.logger.warning(
                "Child entity already has a parent link. This may cause the entity to break into parts. Make sure "
                "this operation is intended."
            )
        child_link._parent_idx = parent_link.idx
        parent_link._child_idxs.append(child_link.idx)

    @gs.assert_unbuilt
    def add_mesh_light(
        self,
        morph: Morph | None = None,
        color: ArrayLike | None = (1.0, 1.0, 1.0, 1.0),
        intensity: float = 20.0,
        revert_dir: bool | None = False,
        double_sided: bool | None = False,
        cutoff: float | None = 180.0,
    ):
        """
        Add a mesh light to the scene. Only supported by RayTracer.

        Parameters
        ----------
        morph : gs.morphs.Morph
            The morph of the light. Must be an instance of `gs.morphs.Primitive` or `gs.morphs.Mesh`.
        color : tuple of float, shape (3,)
            The color of the light, specified as (r, g, b).
        intensity : float
            The intensity of the light.
        revert_dir : bool
            Whether to revert the direction of the light. If True, the light will be emitted towards the mesh's inside.
        double_sided : bool
            Whether to emit light from both sides of surface.
        cutoff : float
            The cutoff angle of the light in degrees. Range: [0.0, 180.0].
        """
        if not isinstance(self.renderer_options, gs.renderers.RayTracer):
            if isinstance(self.renderer_options, gs.renderers.BatchRenderer):
                gs.raise_exception(
                    "This method is only supported by RayTracer. Please use 'add_light' when using BatchRenderer."
                )
            else:
                gs.raise_exception(
                    "This method is only supported by RayTracer. Impossible to add light when using Rasterizer."
                )

        if not isinstance(morph, (gs.morphs.Primitive, gs.morphs.Mesh)):
            gs.raise_exception("Light morph only supports `gs.morphs.Primitive` or `gs.morphs.Mesh`.")
        mesh = gs.Mesh.from_morph_surface(morph, gs.surfaces.Plastic(smooth=False))
        self._visualizer.add_mesh_light(mesh, color, intensity, morph.pos, morph.quat, revert_dir, double_sided, cutoff)

    @gs.assert_unbuilt
    def add_light(
        self,
        pos: ArrayLike,
        dir: ArrayLike,
        color: ArrayLike = (1.0, 1.0, 1.0),
        intensity: float = 1.0,
        directional: bool = False,
        castshadow: bool = True,
        cutoff: float = 45.0,
        attenuation: float = 0.0,
    ):
        """
        Add a light to the scene for batch renderer.

        Parameters
        ----------
        pos : tuple of float, shape (3,)
            The position of the light, specified as (x, y, z).
        dir : tuple of float, shape (3,)
            The direction of the light, specified as (x, y, z).
        color : tuple of float, shape (3,)
            The color of the light, specified as (r, g, b).
        intensity : float
            The intensity of the light.
        directional : bool
            Whether the light is directional.
        castshadow : bool
            Whether the light casts shadows.
        cutoff : float
            The cutoff angle of the light in degrees. Range: (0.0, 90.0).
        attenuation : float
            The attenuation factor of the light.
            Light intensity will attenuate by distance with (1 / (1 + attenuation * distance ^ 2))
        """
        if not isinstance(self.renderer_options, gs.renderers.BatchRenderer):
            if isinstance(self.renderer_options, gs.renderers.BatchRenderer):
                gs.raise_exception(
                    "This method is only supported by BatchRenderer. Please use 'add_mesh_light' when using RayTracer."
                )
            else:
                gs.raise_exception(
                    "This method is only supported by BatchRenderer. Impossible to add light when using Rasterizer."
                )

        self.visualizer.add_light(pos, dir, color, intensity, directional, castshadow, cutoff, attenuation)

    @gs.assert_unbuilt
    def add_sensor(self, sensor_options: "SensorOptions"):
        return self._sim._sensor_manager.create_sensor(sensor_options)

    @gs.assert_unbuilt
    def add_camera(
        self,
        model="pinhole",
        res=(320, 320),
        pos=(0.5, 2.5, 3.5),
        lookat=(0.5, 0.5, 0.5),
        up=(0.0, 0.0, 1.0),
        fov=30,
        aperture=2.0,
        focus_dist=None,
        GUI=False,
        spp=256,
        denoise=None,
        near=0.05,
        far=100.0,
        env_idx=None,
        debug=False,
    ):
        """
        Add a camera to the scene.

        The camera model can be either 'pinhole' or 'thinlens'. The 'pinhole' model is a simple camera model that
        captures light rays from a single point in space. The 'thinlens' model is a more complex camera model that
        simulates a lens with a finite aperture size, allowing for depth of field effects.

        Warning
        -------
        When 'pinhole' is used, the `aperture` and `focal_len` parameters are ignored.

        Parameters
        ----------
        model : str
            Specifies the camera model. Options are 'pinhole' or 'thinlens'.
        res : tuple of int, shape (2,)
            The resolution of the camera, specified as a tuple (width, height).
        pos : tuple of float, shape (3,)
            The position of the camera in the scene, specified as (x, y, z).
        lookat : tuple of float, shape (3,)
            The point in the scene that the camera is looking at, specified as (x, y, z).
        up : tuple of float, shape (3,)
            The up vector of the camera, defining its orientation, specified as (x, y, z).
        fov : float
            The vertical field of view of the camera in degrees.
        aperture : float
            The aperture size of the camera, controlling depth of field.
        focus_dist : float | None
            The focus distance of the camera. If None, it will be auto-computed using `pos` and `lookat`.
        GUI : bool
            Whether to display the camera's rendered image in a separate GUI window.
        spp : int, optional
            Samples per pixel. Only available when using RayTracer renderer. Defaults to 256.
        denoise : bool
            Whether to denoise the camera's rendered image. Only available when using the RayTracer renderer. Defaults
            to True on Linux, otherwise False. If OptiX denoiser is not available in your platform, consider enabling
            the OIDN denoiser option when building the RayTracer.
<<<<<<< HEAD
        near : float
            Distance from camera center to near plane in meters.
            Only available when using rasterizer in Rasterizer and BatchRender renderer. Defaults to 0.1.
        far : float
            Distance from camera center to far plane in meters.
            Only available when using rasterizer in Rasterizer and BatchRender renderer. Defaults to 20.0.
=======
>>>>>>> 6bd4e6bd
        env_idx : int, optional
            The specific environment index to bind to the camera. This option must be specified if and only if a
            non-batched renderer is being used. If provided, only this environment will be taken into account when
            following a rigid entity via 'follow_entity' and when being attached to some rigid link via 'attach'. Note
            that this option is unrelated to which environment is being rendering on the scene. Default to None for
            batched renderers (ie BatchRender), 'rendered_envs_idx[0]' otherwise (ie Raytracer or Rasterizer).
        debug : bool
            Whether to use the debug camera. It enables to create cameras that can used to monitor / debug the
            simulation without being part of the "sensors". Their output is rendered by the usual simple Rasterizer
            systematically, no matter if BatchRender and RayTracer is enabled. This way, it is possible to record the
            simulation with arbitrary resolution and camera pose, without interfering with what robots can perceive
            from their environment. Defaults to False.

        Returns
        -------
        camera : genesis.Camera
            The created camera object.
        """
        if denoise is None:
            denoise = sys.platform != "darwin"
        return self._visualizer.add_camera(
            res, pos, lookat, up, model, fov, aperture, focus_dist, GUI, spp, denoise, near, far, env_idx, debug
        )

    @gs.assert_unbuilt
    def add_emitter(
        self,
        material: Material,
        max_particles=20000,
        surface: Surface | None = None,
    ):
        """
        Add a fluid emitter to the scene.

        Parameters
        ----------
        material : gs.materials.Material
            The material of the fluid to be emitted. Must be an instance of `gs.materials.MPM.Base`,
            `gs.materials.SPH.Base`, `gs.materials.PBD.Particle` or `gs.materials.PBD.Liquid`.
        max_particles : int
            The maximum number of particles that can be emitted by the emitter. Particles will be recycled once this
            limit is reached.
        surface : gs.surfaces.Surface | None, optional
            The surface of the emitter. If None, use `gs.surfaces.Default(color=(0.6, 0.8, 1.0, 1.0))`.

        Returns
        -------
        emitter : genesis.Emitter
            The created emitter object.

        """
        if self.requires_grad:
            gs.raise_exception("Emitter is not supported in differentiable mode.")

        if not isinstance(
            material, (gs.materials.MPM.Base, gs.materials.SPH.Base, gs.materials.PBD.Particle, gs.materials.PBD.Liquid)
        ):
            gs.raise_exception(
                "Non-supported material for emitter. Supported materials are: `gs.materials.MPM.Base`, "
                "`gs.materials.SPH.Base`, `gs.materials.PBD.Particle`, `gs.materials.PBD.Liquid`."
            )

        if surface is None:
            surface = gs.surfaces.Default(color=(0.6, 0.8, 1.0, 1.0))

        if surface.vis_mode is None:
            surface.vis_mode = "particle"
        if surface.vis_mode == "visual":
            gs.raise_exception("surface.vis_mode='visual' is not supported for fluid emitters.")

        emitter = Emitter(max_particles)
        entity = self.add_entity(
            morph=gs.morphs.Nowhere(n_particles=max_particles),
            material=material,
            surface=surface,
        )
        emitter.set_entity(entity)
        self._emitters.append(emitter)
        return emitter

    @gs.assert_unbuilt
    def add_force_field(self, force_field: ForceField):
        """
        Add a force field to the scene.

        Parameters
        ----------
        force_field : gs.force_fields.ForceField
            The force field to add to the scene.

        Returns
        -------
        force_field : gs.force_fields.ForceField
            The added force field.
        """
        force_field.scene = self
        self._sim._add_force_field(force_field)
        return force_field

    @gs.assert_unbuilt
    def build(
        self,
        n_envs=0,
        env_spacing=(0.0, 0.0),
        n_envs_per_row: int | None = None,
        center_envs_at_origin=True,
        compile_kernels=True,
    ):
        """
        Builds the scene once all entities have been added. This operation is required before running the simulation.

        Parameters
        ----------
        n_envs : int
            Number of parallel environments to create. If `n_envs` is 0, the scene will not have a batching dimension. If `n_envs` is greater than 0, the first dimension of all the input and returned states will be the batch dimension.
        env_spacing : tuple of float, shape (2,)
            The spacing between adjacent environments in the scene. This is for visualization purposes only and does not change simulation-related poses.
        n_envs_per_row : int
            The number of environments per row for visualization. If None, it will be set to `sqrt(n_envs)`.
        center_envs_at_origin : bool
            Whether to put the center of all the environments at the origin (for visualization only).
        compile_kernels : bool
            Whether to compile the simulation kernels inside `build()`. If False, the kernels will not be compiled (or loaded if found in the cache) until the first call of `scene.step()`. This is useful for cases you don't want to run the actual simulation, but rather just want to visualize the created scene.
        """
        with gs.logger.timer(f"Building scene ~~~<{self._uid}>~~~..."):
            self._parallelize(n_envs, env_spacing, n_envs_per_row, center_envs_at_origin)

            # simulator
            with open(os.devnull, "w") as stderr, redirect_libc_stderr(stderr):
                self._sim.build()

            # reset state
            self._reset()

            self._is_built = True

        if compile_kernels:
            with gs.logger.timer("Compiling simulation kernels..."):
                self._sim.step()
                self._reset()

        # visualizer
        with gs.logger.timer("Building visualizer..."):
            self._visualizer.build()

        if self.profiling_options.show_FPS:
            self.FPS_tracker = FPSTracker(self.n_envs, alpha=self.profiling_options.FPS_tracker_alpha)

        gs.global_scene_list.add(self)

    def _parallelize(
        self,
        n_envs: int,
        env_spacing: tuple[float, float],
        n_envs_per_row: int,
        center_envs_at_origin: bool,
    ):
        self.n_envs = n_envs
        self.env_spacing = env_spacing
        self.n_envs_per_row = n_envs_per_row

        # true batch size
        self._B = max(1, self.n_envs)
        self._envs_idx = torch.arange(self._B, dtype=gs.tc_int, device=gs.device)

        if self.n_envs_per_row is None:
            self.n_envs_per_row = np.ceil(np.sqrt(self._B)).astype(int)

        # compute offset values for visualizing each env
        if not isinstance(env_spacing, (list, tuple)) or len(env_spacing) != 2:
            gs.raise_exception("`env_spacing` should be a tuple of length 2.")
        offset_x = (np.arange(self._B) // self.n_envs_per_row) * self.env_spacing[0]
        offset_y = (np.arange(self._B) % self.n_envs_per_row) * self.env_spacing[1]
        offset_z = np.zeros((self._B,))
        self.envs_offset = np.stack((offset_x, offset_y, offset_z), axis=-1, dtype=gs.np_float)

        # move to center
        if center_envs_at_origin:
            center = (np.max(self.envs_offset, axis=0) + np.min(self.envs_offset, axis=0)) / 2.0
            self.envs_offset -= center

        """
        Notes:
        - When using gpu
            - for non-batched env, we only parallelize certain loops that have big loop size
            - for batched env, we parallelize all loops
        - When using cpu, we serialize everything.
            - This is emprically as fast as parallel loops even with big batchsize (tested up to B=10000), because invoking multiple cpu processes cannot utilize all cpu usage.
            - In order to exploit full cpu power, users are encouraged to launch multiple processes manually, and each will use a single cpu thred.
        """
        if gs.backend == gs.cpu:
            self._para_level = gs.PARA_LEVEL.NEVER
        elif self.n_envs == 0:
            self._para_level = gs.PARA_LEVEL.PARTIAL
        else:
            self._para_level = gs.PARA_LEVEL.ALL

    @gs.assert_built
    def reset(self, state: SimState | None = None, envs_idx=None):
        """
        Resets the scene to its initial state.

        Parameters
        ----------
        state : SimState | None
            The state to reset the scene to. If None, the scene will be reset to its initial state.
            If this is given, the scene's registerered initial state will be updated to this state.
        envs_idx : None | array_like, optional
            The indices of the environments. If None, all environments will be considered. Defaults to None.
        """
        gs.logger.debug(f"Resetting Scene ~~~<{self._uid}>~~~.")
        self._reset(state, envs_idx=envs_idx)

    def _reset(self, state: SimState | None = None, *, envs_idx=None):
        if self._is_built:
            if state is None:
                state = self._init_state
            else:
                assert isinstance(state, SimState), "state must be a SimState object"
                self._init_state = state
            self._sim.reset(state, envs_idx)
        else:
            self._init_state = self._get_state()

        self._t = 0
        self._forward_ready = True
        self._reset_grad()

        # Clear the entire cache of the visualizer.
        # TODO: Could be optimized to only clear cache associated the the environments being reset.
        self._visualizer.reset()

        # TODO: sets _next_particle = 0; not sure this is env isolation safe
        for emitter in self._emitters:
            emitter.reset()

    def _reset_grad(self):
        self._backward_ready = True

    def _get_state(self):
        return self._sim.get_state()

    @gs.assert_built
    def get_state(self):
        """
        Returns the current state of the scene.

        Returns
        -------
        state : genesis.SimState
            The state of the scene at the current time step.
        """
        return self._get_state()

    @gs.assert_built
    def step(self, update_visualizer=True, refresh_visualizer=True):
        """
        Runs a simulation step forward in time.
        """
        if not self._forward_ready:
            gs.raise_exception("Forward simulation not allowed after backward pass. Please reset scene state.")

        self._sim.step()

        self._t += 1

        if update_visualizer:
            self._visualizer.update(force=False, auto=refresh_visualizer)

        if self.profiling_options.show_FPS:
            self.FPS_tracker.step()

    def _step_grad(self):
        self._sim.collect_output_grads()
        self._sim._step_grad()
        self._t -= 1

    @gs.assert_built
    def draw_debug_line(self, start, end, radius=0.002, color=(1.0, 0.0, 0.0, 0.5)):
        """
        Draws a line in the scene for visualization.

        Parameters
        ----------
        start : array_like, shape (3,)
            The starting point of the line.
        end : array_like, shape (3,)
            The ending point of the line.
        radius : float, optional
            The radius of the line (represented as a cylinder)
        color : array_like, shape (4,), optional
            The color of the line in RGBA format.

        Returns
        -------
        node : genesis.ext.pyrender.mesh.Mesh
            The created debug object.
        """
        with self._visualizer.viewer_lock:
            return self._visualizer.context.draw_debug_line(start, end, radius, color)

    @gs.assert_built
    def draw_debug_arrow(self, pos, vec=(0, 0, 1), radius=0.01, color=(1.0, 0.0, 0.0, 0.5)):
        """
        Draws an arrow in the scene for visualization.

        Parameters
        ----------
        pos : array_like, shape (3,)
            The starting position of the arrow.
        vec : array_like, shape (3,), optional
            The vector of the arrow.
        radius : float, optional
            The radius of the arrow body (represented as a cylinder).
        color : array_like, shape (4,), optional
            The color of the arrow in RGBA format.

        Returns
        -------
        node : genesis.ext.pyrender.mesh.Mesh
            The created debug object.
        """
        with self._visualizer.viewer_lock:
            return self._visualizer.context.draw_debug_arrow(pos, vec, radius, color)

    @gs.assert_built
    def draw_debug_frame(self, T, axis_length=1.0, origin_size=0.015, axis_radius=0.01):
        """
        Draws a 3-axis coordinate frame in the scene for visualization.

        Parameters
        ----------
        T : array_like, shape (4, 4)
            The transformation matrix of the frame.
        axis_length : float, optional
            The length of the axes.
        origin_size : float, optional
            The size of the origin point (represented as a sphere).
        axis_radius : float, optional
            The radius of the axes (represented as cylinders).

        Returns
        -------
        node : genesis.ext.pyrender.mesh.Mesh
            The created debug object.
        """
        with self._visualizer.viewer_lock:
            return self._visualizer.context.draw_debug_frame(T, axis_length, origin_size, axis_radius)

    @gs.assert_built
    def draw_debug_frames(self, Ts, axis_length=1.0, origin_size=0.015, axis_radius=0.01):
        """
        Draws 3-axis coordinate frames in the scene for visualization.

        Parameters
        ----------
        Ts : array_like, shape (n, 4, 4)
            The transformation matrices of frames.
        axis_length : float, optional
            The length of the axes.
        origin_size : float, optional
            The size of the origin point (represented as a sphere).
        axis_radius : float, optional
            The radius of the axes (represented as cylinders).

        Returns
        -------
        node : genesis.ext.pyrender.mesh.Mesh
            The created debug object.
        """
        with self._visualizer.viewer_lock:
            return self._visualizer.context.draw_debug_frames(Ts, axis_length, origin_size, axis_radius)

    @gs.assert_built
    def draw_debug_mesh(self, mesh, pos=np.zeros(3), T=None):
        """
        Draws a mesh in the scene for visualization.

        Parameters
        ----------
        mesh : trimesh.Trimesh
            The mesh to be drawn.
        pos : array_like, shape (3,), optional
            The position of the mesh in the scene.
        T : array_like, shape (4, 4) | None, optional
            The transformation matrix of the mesh. If None, the mesh will be drawn at the position specified by `pos`. Otherwise, `T` has a higher priority than `pos`.

        Returns
        -------
        node : genesis.ext.pyrender.mesh.Mesh
            The created debug object.
        """
        with self._visualizer.viewer_lock:
            return self._visualizer.context.draw_debug_mesh(mesh, pos, T)

    @gs.assert_built
    def draw_debug_sphere(self, pos, radius=0.01, color=(1.0, 0.0, 0.0, 0.5)):
        """
        Draws a sphere in the scene for visualization.

        Parameters
        ----------
        pos : array_like, shape (3,)
            The center position of the sphere.
        radius : float, optional
            radius of the sphere.
        color : array_like, shape (4,), optional
            The color of the sphere in RGBA format.

        Returns
        -------
        node : genesis.ext.pyrender.mesh.Mesh
            The created debug object.
        """
        with self._visualizer.viewer_lock:
            return self._visualizer.context.draw_debug_sphere(pos, radius, color)

    @gs.assert_built
    def draw_debug_spheres(self, poss, radius=0.01, color=(1.0, 0.0, 0.0, 0.5)):
        """
        Draws multiple spheres in the scene for visualization.

        Parameters
        ----------
        poss : array_like, shape (N, 3)
            The positions of the spheres.
        radius : float, optional
            The radius of the spheres.
        color : array_like, shape (4,), optional
            The color of the spheres in RGBA format.

        Returns
        -------
        node : genesis.ext.pyrender.mesh.Mesh
            The created debug object.
        """
        with self._visualizer.viewer_lock:
            return self._visualizer.context.draw_debug_spheres(poss, radius, color)

    @gs.assert_built
    def draw_debug_box(
        self,
        bounds,
        color=(1.0, 0.0, 0.0, 1.0),
        wireframe=True,
        wireframe_radius=0.0015,
    ):
        """
        Draws a box in the scene for visualization.

        Parameters
        ----------
        bounds : array_like, shape (2, 3)
            The bounds of the box, specified as [[min_x, min_y, min_z], [max_x, max_y, max_z]].
        color : array_like, shape (4,), optional
            The color of the box in RGBA format.
        wireframe : bool, optional
            Whether to draw the box as a wireframe.
        wireframe_radius : float, optional
            The radius of the wireframe lines.

        Returns
        -------
        node : genesis.ext.pyrender.mesh.Mesh
            The created debug object.
        """
        with self._visualizer.viewer_lock:
            return self._visualizer.context.draw_debug_box(
                bounds, color, wireframe=wireframe, wireframe_radius=wireframe_radius
            )

    @gs.assert_built
    def draw_debug_points(self, poss, colors=(1.0, 0.0, 0.0, 0.5)):
        """
        Draws points in the scene for visualization.

        Parameters
        ----------
        poss : array_like, shape (N, 3)
            The positions of the points.
        colors : array_like, shape (4,), optional
            The color of the points in RGBA format.

        Returns
        -------
        node : genesis.ext.pyrender.mesh.Mesh
            The created debug object.
        """
        with self._visualizer.viewer_lock:
            return self._visualizer.context.draw_debug_points(poss, colors)

    @gs.assert_built
    def draw_debug_path(self, qposs, entity, link_idx=-1, density=0.3, frame_scaling=1.0):
        """
        Draws a planned joint trajectory in the scene for visualization.

        Parameters
        ----------
        qposs : array_like, shape (N, M)
            The joint positions of the planned points.
            N is the number of configurations (i.e., trajectory points).
            M is the number of degrees of freedom for the entity (i.e., joint dimensions).
        entity : gs.engine.entities.RigidEntity
            The rigid entity whose forward kinematics are used to compute the trajectory path.
        link_idx : int, optional
            The link id of the rigid entity to visualize. Defeault is -1.
        density : float, optional
            Controls the sampling density of the trajectory points to visualize. Default is 0.3.
        frame_scaling : float, optional
            Scaling factor for the visualization frames' size. Affects the length and thickness of the debug frames.
            Default is 1.0.

        Returns
        -------
        node : genesis.ext.pyrender.mesh.Mesh
            The created debug object representing the visualized trajectory.

        Notes
        -----
        The function uses forward kinematics (FK) to convert joint positions to Cartesian space and render debug frames.
        The density parameter reduces FK computational load by sampling fewer points, with 1.0 representing the whole
        trajectory.
        """
        with self._visualizer.viewer_lock:
            N = len(qposs)
            density = np.clip(density, 0.0, 1.0)
            N_new = int(N * density)
            indices = torch.linspace(0, N - 2, N_new, dtype=int)

            Ts = np.zeros((N_new, 4, 4))
            for i in range(N_new):
                pos, quat = entity.forward_kinematics(qposs[indices[i]])
                Ts[i] = tensor_to_array(gu.trans_quat_to_T(pos[link_idx], quat[link_idx]))

            return self._visualizer.context.draw_debug_frames(
                Ts, axis_length=frame_scaling * 0.1, origin_size=0.001, axis_radius=frame_scaling * 0.005
            )

    @gs.assert_built
    def render_all_cameras(
        self,
        rgb=True,
        depth=False,
        segmentation=False,
        colorize_seg=False,
        normal=False,
        antialiasing=False,
        force_render=False,
    ):
        """
        Render the scene for all cameras using the batch renderer.

        Parameters
        ----------
        rgb : bool, optional
            Whether to render the rgb image.
        depth : bool, optional
            Whether to render the depth image.
        segmentation : bool, optional
            Whether to render the segmentation image.
        normal : bool, optional
            Whether to render the normal image.
        antialiasing : bool, optional
            Whether to apply anti-aliasing.
        force_render : bool, optional
            Whether to force render the scene.

        Returns:
            A tuple of tensors of shape (n_envs, H, W, 3) if rgb is not None,
            otherwise a list of tensors of shape (n_envs, H, W) if depth is not None.
            If n_envs == 0, the first dimension of the tensor is squeezed.
        """
        if self._visualizer.batch_renderer is None:
            gs.raise_exception("Method only supported by 'BatchRenderer'")

        rgb_out, depth_out, seg_out, normal_out = self._visualizer.batch_renderer.render(
            rgb, depth, segmentation, normal, antialiasing, force_render
        )
        if segmentation and colorize_seg:
            seg_out = tuple(self._visualizer.batch_renderer.colorize_seg_idxc_arr(seg) for seg in seg_out)
        return rgb_out, depth_out, seg_out, normal_out

    @gs.assert_built
    def clear_debug_object(self, object):
        """
        Clears all the debug objects in the scene.
        """
        with self._visualizer.viewer_lock:
            self._visualizer.context.clear_debug_object(object)

    @gs.assert_built
    def clear_debug_objects(self):
        """
        Clears all the debug objects in the scene.
        """
        with self._visualizer.viewer_lock:
            self._visualizer.context.clear_debug_objects()

    def _backward(self):
        """
        At this point, all the scene states the simulation run should have been filled with gradients.
        Next, we run backward from scene state back to scene's internal taichi variables, then back through time.
        """

        if not self._backward_ready:
            gs.raise_exception("Multiple backward calls not allowed.")

        # backward pass through time
        while self._t > 0:
            self._step_grad()

        self._backward_ready = False
        self._forward_ready = False

    def dump_ckpt_to_numpy(self) -> dict[str, np.ndarray]:
        """
        Collect every Taichi field in the **scene and its active solvers** and
        return them as a flat ``{key: ndarray}`` dictionary.

        Returns
        -------
        dict[str, np.ndarray]
            Mapping ``"Class.attr[.member]" → array`` with raw field data.
        """
        arrays: dict[str, np.ndarray] = {}

        for name, value in self.__dict__.items():
            if isinstance(value, (ti.Field, ti.Ndarray)):
                arrays[".".join((self.__class__.__name__, name))] = value.to_numpy()

        for solver in self.active_solvers:
            arrays.update(solver.dump_ckpt_to_numpy())

        return arrays

    def save_checkpoint(self, path: str | os.PathLike) -> None:
        """
        Pickle the full physics state to *one* file.

        Parameters
        ----------
        path : str | os.PathLike
            Destination filename.
        """
        state = {
            "timestamp": time.time(),
            "step_index": self.t,
            "arrays": self.dump_ckpt_to_numpy(),
        }
        with open(path, "wb") as f:
            pickle.dump(state, f, protocol=pickle.HIGHEST_PROTOCOL)

    def load_checkpoint(self, path: str | os.PathLike) -> None:
        """
        Restore a file produced by :py:meth:`save_checkpoint`.

        Parameters
        ----------
        path : str | os.PathLike
            Path to the checkpoint pickle.
        """
        with open(path, "rb") as f:
            state = pickle.load(f)

        arrays = state["arrays"]

        for name, value in self.__dict__.items():
            if isinstance(value, (ti.Field, ti.Ndarray)):
                key = ".".join((self.__class__.__name__, name))
                if key in arrays:
                    value.from_numpy(arrays[key])

        for solver in self.active_solvers:
            solver.load_ckpt_from_numpy(arrays)

        self._t = state.get("step_index", self._t)

    # ------------------------------------------------------------------------------------
    # ----------------------------------- utilities --------------------------------------
    # ------------------------------------------------------------------------------------

    def _sanitize_envs_idx(self, envs_idx, *, unsafe=False):
        # Handling default argument and special cases
        if envs_idx is None:
            return self._envs_idx

        if self.n_envs == 0:
            gs.raise_exception("`envs_idx` is not supported for non-parallelized scene.")

        if isinstance(envs_idx, slice):
            return self._envs_idx[envs_idx]
        if isinstance(envs_idx, (int, np.integer)):
            return self._envs_idx[envs_idx : envs_idx + 1]

        # Early return if unsafe
        if unsafe:
            return envs_idx

        # Perform a bunch of sanity checks
        _envs_idx = torch.as_tensor(envs_idx, dtype=gs.tc_int, device=gs.device).contiguous()
        if _envs_idx is not envs_idx:
            gs.logger.debug(ALLOCATE_TENSOR_WARNING)
        _envs_idx = torch.atleast_1d(_envs_idx)

        if _envs_idx.ndim != 1:
            gs.raise_exception("Expecting a 1D tensor for `envs_idx`.")

        if (_envs_idx < 0).any() or (_envs_idx >= self.n_envs).any():
            gs.raise_exception("`envs_idx` exceeds valid range.")

        return _envs_idx

    # ------------------------------------------------------------------------------------
    # ----------------------------------- properties -------------------------------------
    # ------------------------------------------------------------------------------------

    @property
    def uid(self):
        """The unique ID of the scene."""
        return self._uid

    @property
    def dt(self):
        """The time duration for each simulation step."""
        return self._sim.dt

    @property
    def t(self):
        """The current simulation time step."""
        return self._t

    @property
    def substeps(self):
        """The number of substeps per simulation step."""
        return self._sim.substeps

    @property
    def requires_grad(self):
        """Whether the scene is in differentiable mode."""
        return self._sim.requires_grad

    @property
    def is_built(self) -> bool:
        """Whether the scene has been built."""
        return self._is_built

    @property
    def show_FPS(self):
        """Whether to print the frames per second (FPS) in the terminal."""
        warn_once("Scene.show_FPS is deprecated. Please use profiling_options.show_FPS")
        return self.profiling_options.show_FPS

    @property
    def gravity(self):
        """The gravity in the scene."""
        return self._sim.gravity

    @property
    def viewer(self):
        """The viewer object for the scene."""
        return self._visualizer.viewer

    @property
    def visualizer(self):
        """The visualizer object for the scene."""
        return self._visualizer

    @property
    def sim(self):
        """The scene's top-level simulator."""
        return self._sim

    @property
    def cur_t(self):
        """The current simulation time."""
        return self._sim.cur_t

    @property
    def solvers(self):
        """All the solvers managed by the scene's simulator."""
        return self._sim.solvers

    @property
    def active_solvers(self):
        """All the active solvers managed by the scene's simulator."""
        return self._sim.active_solvers

    @property
    def entities(self) -> list[Entity]:
        """All the entities in the scene."""
        return self._sim.entities

    @property
    def emitters(self):
        """All the emitters in the scene."""
        return self._emitters

    @property
    def tool_solver(self):
        """The scene's `tool_solver`, managing all the `ToolEntity` in the scene."""
        return self._sim.tool_solver

    @property
    def rigid_solver(self):
        """The scene's `rigid_solver`, managing all the `RigidEntity` in the scene."""
        return self._sim.rigid_solver

    @property
    def avatar_solver(self):
        """The scene's `avatar_solver`, managing all the `AvatarEntity` in the scene."""
        return self._sim.avatar_solver

    @property
    def mpm_solver(self):
        """The scene's `mpm_solver`, managing all the `MPMEntity` in the scene."""
        return self._sim.mpm_solver

    @property
    def sph_solver(self):
        """The scene's `sph_solver`, managing all the `SPHEntity` in the scene."""
        return self._sim.sph_solver

    @property
    def fem_solver(self):
        """The scene's `fem_solver`, managing all the `FEMEntity` in the scene."""
        return self._sim.fem_solver

    @property
    def pbd_solver(self):
        """The scene's `pbd_solver`, managing all the `PBDEntity` in the scene."""
        return self._sim.pbd_solver

    @property
    def segmentation_idx_dict(self):
        """
        Returns a dictionary mapping segmentation indices to scene entities.

        In the segmentation map:
        - Index 0 corresponds to the background (-1).
        - Indices > 0 correspond to scene elements, which may be represented as:
            - `entity_id`
            - `(entity_id, link_id)`
            - `(entity_id, link_id, geom_id)`
          depending on the material type and the configured segmentation level.
        """
        return self._visualizer.segmentation_idx_dict<|MERGE_RESOLUTION|>--- conflicted
+++ resolved
@@ -600,15 +600,12 @@
             Whether to denoise the camera's rendered image. Only available when using the RayTracer renderer. Defaults
             to True on Linux, otherwise False. If OptiX denoiser is not available in your platform, consider enabling
             the OIDN denoiser option when building the RayTracer.
-<<<<<<< HEAD
         near : float
             Distance from camera center to near plane in meters.
-            Only available when using rasterizer in Rasterizer and BatchRender renderer. Defaults to 0.1.
+            Only available when using rasterizer in Rasterizer and BatchRender renderer. Defaults to 0.05.
         far : float
             Distance from camera center to far plane in meters.
-            Only available when using rasterizer in Rasterizer and BatchRender renderer. Defaults to 20.0.
-=======
->>>>>>> 6bd4e6bd
+            Only available when using rasterizer in Rasterizer and BatchRender renderer. Defaults to 100.0.
         env_idx : int, optional
             The specific environment index to bind to the camera. This option must be specified if and only if a
             non-batched renderer is being used. If provided, only this environment will be taken into account when
