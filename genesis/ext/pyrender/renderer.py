"""PBR renderer for Python.

Author: Matthew Matl
"""

import sys
from time import time

import numpy as np
import PIL
from OpenGL.GL import *
import matplotlib.pyplot as plt

from .constants import (
    DEFAULT_Z_FAR,
    DEFAULT_Z_NEAR,
    GLTF,
    MAX_N_LIGHTS,
    SHADOW_TEX_SZ,
    BufFlags,
    ProgramFlags,
    RenderFlags,
    TexFlags,
    TextAlign,
)
from .font import FontCache
from .jit_render import JITRenderer
from .light import DirectionalLight, PointLight, SpotLight
from .material import MetallicRoughnessMaterial, SpecularGlossinessMaterial
from .shader_program import ShaderProgramCache
from .utils import format_color_vector
from .texture import Texture


class Renderer(object):
    """Class for handling all rendering operations on a scene.

    Note
    ----
    This renderer relies on the existence of an OpenGL context and
    does not create one on its own.

    Parameters
    ----------
    viewport_width : int
        Width of the viewport in pixels.
    viewport_height : int
        Width of the viewport height in pixels.
    point_size : float, optional
        Size of points in pixels. Defaults to 1.0.
    """

    def __init__(self, viewport_width, viewport_height, jit, point_size=1.0):
        self.dpscale = 1
        # Scaling needed on retina displays
        if sys.platform == "darwin":
            self.dpscale = 2

        self.viewport_width = viewport_width
        self.viewport_height = viewport_height
        self.point_size = point_size

        # Optional framebuffer for offscreen renders
        self._main_fb = None
        self._main_cb = None
        self._main_db = None
        self._main_fb_ms = None
        self._main_cb_ms = None
        self._main_db_ms = None
        self._main_fb_dims = (None, None)
        self._shadow_fb = None
        self._floor_fb = None
        self._latest_znear = DEFAULT_Z_NEAR
        self._latest_zfar = DEFAULT_Z_FAR

        # Shader Program Cache
        self._program_cache = ShaderProgramCache()
        self._font_cache = FontCache()
        self._meshes = set()
        self._mesh_textures = set()
        self._shadow_textures = set()
        self._texture_alloc_idx = 0

        self._floor_texture_color = None
        self._floor_texture_depth = None

        self.jit = jit

    @property
    def viewport_width(self):
        """int : The width of the main viewport, in pixels."""
        return self._viewport_width

    @viewport_width.setter
    def viewport_width(self, value):
        self._viewport_width = self.dpscale * value

    @property
    def viewport_height(self):
        """int : The height of the main viewport, in pixels."""
        return self._viewport_height

    @viewport_height.setter
    def viewport_height(self, value):
        self._viewport_height = self.dpscale * value

    @property
    def point_size(self):
        """float : The size of screen-space points, in pixels."""
        return self._point_size

    @point_size.setter
    def point_size(self, value):
        self._point_size = float(value)

    def render(self, scene, flags, seg_node_map=None):
        """Render a scene with the given set of flags.

        Parameters
        ----------
        scene : :class:`Scene`
            A scene to render.
        flags : int
            A specification from :class:`.RenderFlags`.
        seg_node_map : dict
            A map from :class:`.Node` objects to (3,) colors for each.
            If specified along with flags set to :attr:`.RenderFlags.SEG`,
            the color image will be a segmentation image.

        Returns
        -------
        color_im : (h, w, 3) uint8 or (h, w, 4) uint8
            If :attr:`RenderFlags.OFFSCREEN` is set, the color buffer. This is
            normally an RGB buffer, but if :attr:`.RenderFlags.RGBA` is set,
            the buffer will be a full RGBA buffer.
        depth_im : (h, w) float32
            If :attr:`RenderFlags.OFFSCREEN` is set, the depth buffer
            in linear units.
        """
        # Update context with meshes and textures
        self._update_context(scene, flags)

        self.jit.update(scene)

        if bool(flags & RenderFlags.DEPTH_ONLY or flags & RenderFlags.SEG or flags & RenderFlags.FLAT):
            flags &= ~RenderFlags.REFLECTIVE_FLOOR

        if bool(flags & RenderFlags.ENV_SEPARATE) and bool(flags & RenderFlags.OFFSCREEN):
            n_envs = scene.n_envs
            use_env_idx = True
        else:
            n_envs = 1
            use_env_idx = False

        retval_list = None
        for i in range(n_envs):
            env_idx = i if use_env_idx else -1

            # Render necessary shadow maps
            if not bool(flags & RenderFlags.DEPTH_ONLY or flags & RenderFlags.SEG):
                for ln in scene.light_nodes:
                    take_pass = False
<<<<<<< HEAD
                    if (isinstance(ln.light, DirectionalLight) and
                            bool(flags & RenderFlags.SHADOWS_DIRECTIONAL)):
                        take_pass = True
                    elif (isinstance(ln.light, SpotLight) and
                            bool(flags & RenderFlags.SHADOWS_SPOT)):
                        take_pass = False
                    elif (isinstance(ln.light, PointLight) and
                            bool(flags & RenderFlags.SHADOWS_POINT)):
=======
                    if isinstance(ln.light, DirectionalLight) and bool(flags & RenderFlags.SHADOWS_DIRECTIONAL):
                        take_pass = True
                    elif isinstance(ln.light, SpotLight) and bool(flags & RenderFlags.SHADOWS_SPOT):
                        take_pass = False
                    elif isinstance(ln.light, PointLight) and bool(flags & RenderFlags.SHADOWS_POINT):
>>>>>>> e7f98d93
                        take_pass = True
                    if take_pass:
                        if isinstance(ln.light, PointLight):
                            self._point_shadow_mapping_pass(scene, ln, flags, env_idx=env_idx)
                        else:
                            self._shadow_mapping_pass(scene, ln, flags, env_idx=env_idx)

            # Make forward pass
            # forward_pass_start = time()
            if flags & RenderFlags.REFLECTIVE_FLOOR:
                self._floor_pass(scene, flags, env_idx=env_idx)

            retval = self._forward_pass(scene, flags, seg_node_map=seg_node_map, env_idx=env_idx)
            if isinstance(retval, tuple):
                if retval_list is None:
                    retval_list = tuple([[val] for val in retval])
                else:
                    for idx, val in enumerate(retval):
                        retval_list[idx].append(val)
            elif retval is not None:
                if retval_list is None:
                    retval_list = [retval]
                else:
                    retval_list.append(retval)
            # retval = self._forward_pass_legacy(scene, flags, seg_node_map=seg_node_map)
            # print('render_forward', time()-forward_pass_start)

            # If necessary, make normals pass
            if flags & (RenderFlags.VERTEX_NORMALS | RenderFlags.FACE_NORMALS):
                self._normals_pass(scene, flags, env_idx=env_idx)

        if use_env_idx:
            if isinstance(retval_list, list):
                retval_list = np.stack(retval_list, axis=0)
            elif isinstance(retval_list, tuple):
                retval_list = tuple([np.stack(val_list, axis=0) for val_list in retval_list])
        else:
            if isinstance(retval_list, list):
                retval_list = retval_list[0]
            elif isinstance(retval_list, tuple):
                retval_list = tuple([val_list[0] for val_list in retval_list])

        # Update camera settings for retrieving depth buffers
        self._latest_znear = scene.main_camera_node.camera.znear
        self._latest_zfar = scene.main_camera_node.camera.zfar

        return retval_list

    def render_text(
        self, text, x, y, font_name="OpenSans-Regular", font_pt=40, color=None, scale=1.0, align=TextAlign.BOTTOM_LEFT
    ):
        """Render text into the current viewport.

        Note
        ----
        This cannot be done into an offscreen buffer.

        Parameters
        ----------
        text : str
            The text to render.
        x : int
            Horizontal pixel location of text.
        y : int
            Vertical pixel location of text.
        font_name : str
            Name of font, from the ``pyrender/fonts`` folder, or
            a path to a ``.ttf`` file.
        font_pt : int
            Height of the text, in font points.
        color : (4,) float
            The color of the text. Default is black.
        scale : int
            Scaling factor for text.
        align : int
            One of the :class:`TextAlign` options which specifies where the
            ``x`` and ``y`` parameters lie on the text. For example,
            :attr:`TextAlign.BOTTOM_LEFT` means that ``x`` and ``y`` indicate
            the position of the bottom-left corner of the textbox.
        """
        x *= self.dpscale
        y *= self.dpscale
        font_pt *= self.dpscale

        if color is None:
            color = np.array([0.0, 0.0, 0.0, 1.0])
        else:
            color = format_color_vector(color, 4)

        # Set up viewport for render
        self._configure_forward_pass_viewport(0)

        # Load font
        font = self._font_cache.get_font(font_name, font_pt)
        if not font._in_context():
            font._add_to_context()

        # Load program
        program = self._get_text_program()
        program._bind()

        # Set uniforms
        p = np.eye(4)
        p[0, 0] = 2.0 / self.viewport_width
        p[0, 3] = -1.0
        p[1, 1] = 2.0 / self.viewport_height
        p[1, 3] = -1.0
        program.set_uniform("projection", p)
        program.set_uniform("text_color", color)

        # Draw text
        font.render_string(text, x, y, scale, align)

    def render_texts(self, texts, x, y, font_name="UbuntuMono-Regular", font_pt=40, color=None, scale=1.0):
        x *= self.dpscale
        y *= self.dpscale
        font_pt *= self.dpscale

        if color is None:
            color = np.array([0.0, 0.0, 0.0, 1.0])
        else:
            color = format_color_vector(color, 4)

        # Set up viewport for render
        self._configure_forward_pass_viewport(0)

        # Load font
        font = self._font_cache.get_font(font_name, font_pt)
        if not font._in_context():
            font._add_to_context()

        # Load program
        program = self._get_text_program()
        program._bind()

        # Set uniforms
        p = np.eye(4)
        p[0, 0] = 2.0 / self.viewport_width
        p[0, 3] = -1.0
        p[1, 1] = 2.0 / self.viewport_height
        p[1, 3] = -1.0
        program.set_uniform("projection", p)
        program.set_uniform("text_color", color)

        # Draw text
        for i, text in enumerate(texts):
            font.render_string(text, x, int(y - i * font_pt * 1.1), scale, TextAlign.TOP_LEFT)

    def read_color_buf(self):
        """Read and return the current viewport's color buffer.

        Alpha cannot be computed for an on-screen buffer.

        Returns
        -------
        color_im : (h, w, 3) uint8
            The color buffer in RGB byte format.
        """
        # Extract color image from frame buffer
        width, height = self.viewport_width, self.viewport_height
        glBindFramebuffer(GL_READ_FRAMEBUFFER, 0)
        glReadBuffer(GL_FRONT)
        color_buf = glReadPixels(0, 0, width, height, GL_RGB, GL_UNSIGNED_BYTE)

        # Re-format them into numpy arrays
        color_im = np.frombuffer(color_buf, dtype=np.uint8)
        color_im = color_im.reshape((height, width, 3))
        color_im = np.flip(color_im, axis=0)

        # Resize for macos if needed
        if sys.platform == "darwin":
            color_im = self._resize_image(color_im, True)

        return color_im

    def get_tex_image(self, tex_id, bind_target=GL_TEXTURE_2D, read_target=GL_TEXTURE_2D, width=None, height=None):
        """Read and return the current viewport's color buffer.

        Returns
        -------
        depth_im : (h, w) float32
            The depth buffer in linear units.
        """
        # width, height = self.viewport_width, self.viewport_height
        # width, height = 8192, 8192
        # glBindFramebuffer(GL_READ_FRAMEBUFFER, self._shadow_fb)
        # glReadBuffer(GL_NONE)
        # depth_buf = glReadPixels(
        #     0, 0, width, height, GL_DEPTH_COMPONENT, GL_FLOAT
        # )

        glBindTexture(bind_target, tex_id)
        depth_buf = glGetTexImage(read_target, 0, GL_RGB, GL_FLOAT)

        depth_im = np.frombuffer(depth_buf, dtype=np.float32)
        if width is None:
            height = int(depth_im.size**0.5)
            width = height
        depth_im = depth_im.reshape((height, width, 3))
        depth_im = np.flip(depth_im, axis=0)

        return depth_im

        inf_inds = depth_im == 1.0
        depth_im = 2.0 * depth_im - 1.0
        z_near, z_far = self._latest_znear, self._latest_zfar
        noninf = np.logical_not(inf_inds)
        if z_far is None:
            depth_im[noninf] = 2 * z_near / (1.0 - depth_im[noninf])
        else:
            depth_im[noninf] = (2.0 * z_near * z_far) / (z_far + z_near - depth_im[noninf] * (z_far - z_near))
        depth_im[inf_inds] = 0.0

        # # Resize for macos if needed
        # if sys.platform == 'darwin':
        #     depth_im = self._resize_image(depth_im)

        return depth_im

    def delete(self):
        """Free all allocated OpenGL resources."""
        # Free shaders
        self._program_cache.clear()

        # Free fonts
        self._font_cache.clear()

        # Free meshes
        for mesh in self._meshes:
            for p in mesh.primitives:
                p.delete()

        # Free textures
        for mesh_texture in self._mesh_textures:
            mesh_texture.delete()

        for shadow_texture in self._shadow_textures:
            shadow_texture.delete()

        self._meshes = set()
        self._mesh_textures = set()
        self._shadow_textures = set()
        self._texture_alloc_idx = 0

        self._delete_main_framebuffer()
        self._delete_shadow_framebuffer()
        self._delete_floor_framebuffer()

    def __del__(self):
        try:
            self.delete()
        except Exception:
            pass

    def _forward_pass_legacy(self, scene, flags, seg_node_map=None, env_idx=-1):
        # Set up viewport for render
        self._configure_forward_pass_viewport(flags)

        # Clear it
        if bool(flags & RenderFlags.SEG):
            glClearColor(0.0, 0.0, 0.0, 1.0)
            if seg_node_map is None:
                seg_node_map = {}
        else:
            glClearColor(*scene.bg_color)

        glClear(GL_COLOR_BUFFER_BIT | GL_DEPTH_BUFFER_BIT)

        if not bool(flags & RenderFlags.SEG):
            glEnable(GL_MULTISAMPLE)
        else:
            glDisable(GL_MULTISAMPLE)

        # Set up camera matrices
        V, P = self._get_camera_matrices(scene)

        program = None
        # Now, render each object in sorted order
        for node in scene.sorted_mesh_nodes():
            mesh = node.mesh

            # Skip the mesh if it's not visible
            if not mesh.is_visible:
                continue

            # If SEG, set color
            if bool(flags & RenderFlags.SEG):
                if node not in seg_node_map:
                    continue
                color = seg_node_map[node]
                if not isinstance(color, (list, tuple, np.ndarray)):
                    color = np.repeat(color, 3)
                else:
                    color = np.asanyarray(color)
                color = color / 255.0

            for primitive in mesh.primitives:

                # First, get and bind the appropriate program
                program = self._get_primitive_program(primitive, flags, ProgramFlags.USE_MATERIAL)
                program._bind()

                # Set the camera uniforms
                program.set_uniform("V", V)
                program.set_uniform("P", P)
                program.set_uniform("cam_pos", scene.get_pose(scene.main_camera_node)[:3, 3])
                if bool(flags & RenderFlags.SEG):
                    program.set_uniform("color", color)

                # Next, bind the lighting
                if not (flags & RenderFlags.DEPTH_ONLY or flags & RenderFlags.FLAT or flags & RenderFlags.SEG):
                    self._bind_lighting(scene, program, node, flags)

                # Finally, bind and draw the primitive
                self._bind_and_draw_primitive(
                    primitive=primitive,
                    pose=scene.get_pose(node),
                    program=program,
                    flags=flags,
                    env_idx=env_idx,
                )
                self._reset_active_textures()

        # Unbind the shader and flush the output
        if program is not None:
            program._unbind()
        glFlush()

        # If doing offscreen render, copy result from framebuffer and return
        if flags & RenderFlags.OFFSCREEN:
            return self._read_main_framebuffer(scene, flags)
        else:
            return

    ###########################################################################
    # Rendering passes
    ###########################################################################

    def _floor_pass(self, scene, flags, seg_node_map=None, env_idx=-1):
        self._configure_floor_pass_viewport(flags)
        glClearColor(0.0, 0.0, 0.0, 1.0)
        glClear(GL_COLOR_BUFFER_BIT | GL_DEPTH_BUFFER_BIT)

        V, P = self._get_camera_matrices(scene)

        cam_pos = scene.get_pose(scene.main_camera_node)[:3, 3]
        screen_size = np.array([self.viewport_width, self.viewport_height], np.float32)

        self.jit.forward_pass(
            self, V, P, cam_pos,
            flags | RenderFlags.SKIP_FLOOR,
            ProgramFlags.USE_MATERIAL,
            screen_size,
            reflection_mat=self.jit.reflection_mat,
<<<<<<< HEAD
            env_idx=env_idx
=======
            env_idx=env_idx,
>>>>>>> e7f98d93
        )

        # tmp = self.get_tex_image(self._floor_texture_color._texid, width=self.viewport_width, height=self.viewport_height)
        # plt.imshow(tmp)
        # plt.show()

    def _forward_pass(self, scene, flags, seg_node_map=None, env_idx=-1):
        # Set up viewport for render
        self._configure_forward_pass_viewport(flags)

        # Clear it
        if bool(flags & RenderFlags.SEG):
            glClearColor(0.0, 0.0, 0.0, 1.0)
            if seg_node_map is None:
                seg_node_map = {}
        else:
            glClearColor(*scene.bg_color)

        glClear(GL_COLOR_BUFFER_BIT | GL_DEPTH_BUFFER_BIT)

        if not bool(flags & RenderFlags.SEG):
            glEnable(GL_MULTISAMPLE)
        else:
            glDisable(GL_MULTISAMPLE)

        # Set up camera matrices
        V, P = self._get_camera_matrices(scene)
        cam_pos = scene.get_pose(scene.main_camera_node)[:3, 3]
<<<<<<< HEAD
        
=======

>>>>>>> e7f98d93
        floor_tex = self._floor_texture_color._texid if flags & RenderFlags.REFLECTIVE_FLOOR else 0
        screen_size = np.array([self.viewport_width, self.viewport_height], np.float32)

        if flags & RenderFlags.SEG:
            color_list = np.zeros((len(self.jit.node_list), 3), np.float32)
            for i, node in enumerate(self.jit.node_list):
                if node not in seg_node_map:
                    color_list[i, :] = -2.0
                else:
                    color_list[i] = seg_node_map[node] / 255.0
            self.jit.forward_pass(
<<<<<<< HEAD
                self, V, P, cam_pos, flags,
                ProgramFlags.USE_MATERIAL,
                screen_size,
                color_list=color_list,
                env_idx=env_idx
            )
        else:
            self.jit.forward_pass(
                self, V, P, cam_pos, flags,
                ProgramFlags.USE_MATERIAL,
                screen_size,
                floor_tex=floor_tex,
                env_idx=env_idx
=======
                self, V, P, cam_pos, flags, ProgramFlags.USE_MATERIAL, screen_size, color_list, env_idx=env_idx
            )
        else:
            self.jit.forward_pass(
                self, V, P, cam_pos, flags, ProgramFlags.USE_MATERIAL, screen_size, floor_tex=floor_tex, env_idx=env_idx
>>>>>>> e7f98d93
            )
            # self.jit.forward_pass(self, V, P, cam_pos, flags, ProgramFlags.USE_MATERIAL,
            #                       reflection_mat=np.diag(np.array([1.0, 1.0, -1.0, 1.0], dtype=np.float32)))

        # If doing offscreen render, copy result from framebuffer and return
        if flags & RenderFlags.OFFSCREEN:
            return self._read_main_framebuffer(scene, flags)
        else:
            return

    def _point_shadow_mapping_pass(self, scene, light_node, flags, env_idx=-1):
        light = light_node.light
        position = scene.get_pose(light_node)[:3, 3]
        camera = light._get_shadow_camera(scene.scale)
        projection = camera.get_projection_matrix()
        view = light._get_view_matrices(position)
        light_matrix = projection @ view

        self._configure_point_shadow_mapping_viewport(light, flags)

<<<<<<< HEAD
        self.jit.point_shadow_mapping_pass(self, light_matrix, position, flags, ProgramFlags.POINT_SHADOW, env_idx=env_idx)
=======
        self.jit.point_shadow_mapping_pass(
            self, light_matrix, position, flags, ProgramFlags.POINT_SHADOW, env_idx=env_idx
        )
>>>>>>> e7f98d93

    def _point_shadow_mapping_pass_legacy(self, scene, light_node, flags, env_idx=-1):
        light = light_node.light
        position = scene.get_pose(light_node)[:3, 3]
        camera = light._get_shadow_camera(scene.scale)
        projection = camera.get_projection_matrix()
        view = light._get_view_matrices(position)
        light_matrix = projection @ view

        self._configure_point_shadow_mapping_viewport(light, flags)

        for node in scene.sorted_mesh_nodes():
            mesh = node.mesh

            # Skip the mesh if it's not visible
            if not mesh.is_visible:
                continue

            for primitive in mesh.primitives:

                # First, get and bind the appropriate program
                program = self._get_primitive_program(primitive, flags, ProgramFlags.POINT_SHADOW)
                program._bind()

                # Set the camera uniforms
                for i in range(6):
                    program.set_uniform("light_matrix[" + str(i) + "]", light_matrix[i])
                program.set_uniform("light_pos", position)
                # program.set_uniform(
                #     'cam_pos', scene.get_pose(scene.main_camera_node)[:3,3]
                # )

                # Finally, bind and draw the primitive
                self._bind_and_draw_primitive(
                    primitive=primitive,
                    pose=scene.get_pose(node),
                    program=program,
                    flags=RenderFlags.DEPTH_ONLY,
                    env_idx=env_idx,
                )
                self._reset_active_textures()

        # for i in range(6):
        #     dep = self.get_depth_image(light.shadow_texture._texid, GL_TEXTURE_CUBE_MAP, GL_TEXTURE_CUBE_MAP_POSITIVE_X+i)
        #     print(dep.min(), dep.max())
        #     plt.imshow(dep)
        #     plt.show()

        if program is not None:
            program._unbind()
        glFlush()

    def _shadow_mapping_pass(self, scene, light_node, flags, env_idx=-1):
        light = light_node.light

        # Set up viewport for render
        self._configure_shadow_mapping_viewport(light, flags)

        # Set up camera matrices
        V, P = self._get_light_cam_matrices(scene, light_node, flags)

        self.jit.shadow_mapping_pass(self, V, P, flags, ProgramFlags.NONE, env_idx=env_idx)

        # dep = self.get_depth_image(light.shadow_texture._texid)
        # plt.imshow(dep)
        # plt.show()
        # plt.savefig('tmp/tmp_dep.jpg')

    def _shadow_mapping_pass_legacy(self, scene, light_node, flags, env_idx=-1):
        light = light_node.light

        # Set up viewport for render
        self._configure_shadow_mapping_viewport(light, flags)

        # Set up camera matrices
        V, P = self._get_light_cam_matrices(scene, light_node, flags)

        # Now, render each object in sorted order
        for node in scene.sorted_mesh_nodes():
            mesh = node.mesh

            # Skip the mesh if it's not visible
            if not mesh.is_visible:
                continue

            for primitive in mesh.primitives:

                # First, get and bind the appropriate program
                program = self._get_primitive_program(primitive, flags, ProgramFlags.NONE)
                program._bind()

                # Set the camera uniforms
                program.set_uniform("V", V)
                program.set_uniform("P", P)
                # program.set_uniform(
                #     'cam_pos', scene.get_pose(scene.main_camera_node)[:3,3]
                # )

                # Finally, bind and draw the primitive
                self._bind_and_draw_primitive(
                    primitive=primitive,
                    pose=scene.get_pose(node),
                    program=program,
                    flags=RenderFlags.DEPTH_ONLY,
                    env_idx=env_idx,
                )
                self._reset_active_textures()

        # dep = self.get_depth_image(light.shadow_texture._texid)
        # plt.imshow(dep)
        # plt.savefig('tmp/tmp_dep.jpg')

        # Unbind the shader and flush the output
        if program is not None:
            program._unbind()
        glFlush()

    def _normals_pass(self, scene, flags, env_idx=-1):
        # Set up viewport for render
        self._configure_forward_pass_viewport(flags)
        program = None

        # Set up camera matrices
        V, P = self._get_camera_matrices(scene)

        # Now, render each object in sorted order
        for node in scene.sorted_mesh_nodes():
            mesh = node.mesh

            # Skip the mesh if it's not visible
            if not mesh.is_visible:
                continue

            for primitive in mesh.primitives:

                # Skip objects that don't have normals
                if not primitive.buf_flags & BufFlags.NORMAL:
                    continue

                # First, get and bind the appropriate program
                pf = ProgramFlags.NONE
                if flags & RenderFlags.VERTEX_NORMALS:
                    pf = pf | ProgramFlags.VERTEX_NORMALS
                if flags & RenderFlags.FACE_NORMALS:
                    pf = pf | ProgramFlags.FACE_NORMALS
                program = self._get_primitive_program(primitive, flags, pf)
                program._bind()

                # Set the camera uniforms
                program.set_uniform("V", V)
                program.set_uniform("P", P)
                program.set_uniform("normal_magnitude", 0.05 * primitive.scale)
                program.set_uniform("normal_color", np.array([0.1, 0.1, 1.0, 1.0]))

                # Finally, bind and draw the primitive
                self._bind_and_draw_primitive(
                    primitive=primitive,
                    pose=scene.get_pose(node),
                    program=program,
                    flags=RenderFlags.DEPTH_ONLY,
                    env_idx=env_idx,
                )
                self._reset_active_textures()

        # Unbind the shader and flush the output
        if program is not None:
            program._unbind()
        glFlush()

    ###########################################################################
    # Handlers for binding uniforms and drawing primitives
    ###########################################################################

    def _bind_and_draw_primitive(self, primitive, pose, program, flags, env_idx):
        # Set model pose matrix
        program.set_uniform("M", pose)

        # Bind mesh buffers
        primitive._bind()

        # Bind mesh material
        if not (flags & RenderFlags.DEPTH_ONLY or flags & RenderFlags.SEG):
            material = primitive.material

            # Bind textures
            tf = material.tex_flags
            if tf & TexFlags.NORMAL:
                self._bind_texture(material.normalTexture, "material.normal_texture", program)
            if tf & TexFlags.OCCLUSION:
                self._bind_texture(material.occlusionTexture, "material.occlusion_texture", program)
            if tf & TexFlags.EMISSIVE:
                self._bind_texture(material.emissiveTexture, "material.emissive_texture", program)
            if tf & TexFlags.BASE_COLOR:
                self._bind_texture(material.baseColorTexture, "material.base_color_texture", program)
            if tf & TexFlags.METALLIC_ROUGHNESS:
                self._bind_texture(material.metallicRoughnessTexture, "material.metallic_roughness_texture", program)
            if tf & TexFlags.DIFFUSE:
                self._bind_texture(material.diffuseTexture, "material.diffuse_texture", program)
            if tf & TexFlags.SPECULAR_GLOSSINESS:
                self._bind_texture(material.specularGlossinessTexture, "material.specular_glossiness_texture", program)

            # Bind other uniforms
            b = "material.{}"
            program.set_uniform(b.format("emissive_factor"), material.emissiveFactor)
            if isinstance(material, MetallicRoughnessMaterial):
                program.set_uniform(b.format("base_color_factor"), material.baseColorFactor)
                program.set_uniform(b.format("metallic_factor"), material.metallicFactor)
                program.set_uniform(b.format("roughness_factor"), material.roughnessFactor)
            elif isinstance(material, SpecularGlossinessMaterial):
                program.set_uniform(b.format("diffuse_factor"), material.diffuseFactor)
                program.set_uniform(b.format("specular_factor"), material.specularFactor)
                program.set_uniform(b.format("glossiness_factor"), material.glossinessFactor)

            # Set blending options
            if material.alphaMode == "BLEND":
                glEnable(GL_BLEND)
                glBlendFunc(GL_SRC_ALPHA, GL_ONE_MINUS_SRC_ALPHA)
            else:
                glEnable(GL_BLEND)
                glBlendFunc(GL_ONE, GL_ZERO)

            # Set wireframe mode
            wf = material.wireframe
            if flags & RenderFlags.FLIP_WIREFRAME:
                wf = not wf
            if (flags & RenderFlags.ALL_WIREFRAME) or wf:
                glPolygonMode(GL_FRONT_AND_BACK, GL_LINE)
            else:
                glPolygonMode(GL_FRONT_AND_BACK, GL_FILL)

            # Set culling mode
            if material.doubleSided or flags & RenderFlags.SKIP_CULL_FACES:
                glDisable(GL_CULL_FACE)
            else:
                glEnable(GL_CULL_FACE)
                glCullFace(GL_BACK)
        else:
            glEnable(GL_CULL_FACE)
            glEnable(GL_BLEND)
            glCullFace(GL_BACK)
            glBlendFunc(GL_ONE, GL_ZERO)
            glPolygonMode(GL_FRONT_AND_BACK, GL_FILL)

        # Set point size if needed
        glDisable(GL_PROGRAM_POINT_SIZE)
        if primitive.mode == GLTF.POINTS:
            glEnable(GL_PROGRAM_POINT_SIZE)
            glPointSize(self.point_size)

        # Render mesh
        n_instances = 1
        if primitive.poses is not None:
            n_instances = len(primitive.poses)

        if primitive.env_shared or env_idx == -1:
            if primitive.indices is not None:
                glDrawElementsInstanced(
                    primitive.mode, primitive.indices.size, GL_UNSIGNED_INT, ctypes.c_void_p(0), n_instances
                )
            else:
                glDrawArraysInstanced(primitive.mode, 0, len(primitive.positions), n_instances)
        else:
            if primitive.indices is not None:
                glDrawElementsInstancedBaseInstance(
                    primitive.mode, primitive.indices.size, GL_UNSIGNED_INT, ctypes.c_void_p(0), 1, env_idx
                )
            else:
                glDrawArraysInstancedBaseInstance(primitive.mode, 0, len(primitive.positions), 1, env_idx)

        # Unbind mesh buffers
        primitive._unbind()

    def _bind_lighting(self, scene, program, node, flags):
        """Bind all lighting uniform values for a scene."""
        max_n_lights = self._compute_max_n_lights(flags)

        n_d = min(len(scene.directional_light_nodes), max_n_lights[0])
        n_s = min(len(scene.spot_light_nodes), max_n_lights[1])
        n_p = min(len(scene.point_light_nodes), max_n_lights[2])
        program.set_uniform("ambient_light", scene.ambient_light)
        program.set_uniform("n_directional_lights", n_d)
        program.set_uniform("n_spot_lights", n_s)
        program.set_uniform("n_point_lights", n_p)
        plc = 0
        slc = 0
        dlc = 0

        light_nodes = scene.light_nodes
        if (
            len(scene.directional_light_nodes) > max_n_lights[0]
            or len(scene.spot_light_nodes) > max_n_lights[1]
            or len(scene.point_light_nodes) > max_n_lights[2]
        ):
            light_nodes = self._sorted_nodes_by_distance(scene, scene.light_nodes, node)

        for n in light_nodes:
            light = n.light
            pose = scene.get_pose(n)
            position = pose[:3, 3]
            direction = -pose[:3, 2]

            if isinstance(light, PointLight):
                if plc == max_n_lights[2]:
                    continue
                b = "point_lights[{}].".format(plc)
                plc += 1
                shadow = bool(flags & RenderFlags.SHADOWS_POINT)
                program.set_uniform(b + "position", position)
            elif isinstance(light, SpotLight):
                if slc == max_n_lights[1]:
                    continue
                b = "spot_lights[{}].".format(slc)
                slc += 1
                shadow = bool(flags & RenderFlags.SHADOWS_SPOT)
                las = 1.0 / max(0.001, np.cos(light.innerConeAngle) - np.cos(light.outerConeAngle))
                lao = -np.cos(light.outerConeAngle) * las
                program.set_uniform(b + "direction", direction)
                program.set_uniform(b + "position", position)
                program.set_uniform(b + "light_angle_scale", las)
                program.set_uniform(b + "light_angle_offset", lao)
            else:
                if dlc == max_n_lights[0]:
                    continue
                b = "directional_lights[{}].".format(dlc)
                dlc += 1
                shadow = bool(flags & RenderFlags.SHADOWS_DIRECTIONAL)
                program.set_uniform(b + "direction", direction)

            program.set_uniform(b + "color", light.color)
            program.set_uniform(b + "intensity", light.intensity)
            # if light.range is not None:
            #     program.set_uniform(b + 'range', light.range)
            # else:
            #     program.set_uniform(b + 'range', 0)

            if shadow:
                self._bind_texture(light.shadow_texture, b + "shadow_map", program)
                if not isinstance(light, PointLight):
                    V, P = self._get_light_cam_matrices(scene, n, flags)
                    program.set_uniform(b + "light_matrix", P.dot(V))
                else:
                    raise NotImplementedError("Point light shadows not implemented")

    def _sorted_nodes_by_distance(self, scene, nodes, compare_node):
        nodes = list(nodes)
        if compare_node is not None:
            compare_posn = scene.get_pose(compare_node)[:3, 3]
            nodes.sort(key=lambda n: np.linalg.norm(scene.get_pose(n)[:3, 3] - compare_posn))
        return nodes

    ###########################################################################
    # Context Management
    ###########################################################################

    def _update_context(self, scene, flags):

        # Update meshes
        scene_meshes = scene.meshes

        # Add new meshes to context
        for mesh in scene_meshes - self._meshes:
            for p in mesh.primitives:
                p._add_to_context()

        # Remove old meshes from context
        for mesh in self._meshes - scene_meshes:
            for p in mesh.primitives:
                p.delete()

        self._meshes = scene_meshes.copy()

        # Update mesh textures
        mesh_textures = set()
        for m in scene_meshes:
            for p in m.primitives:
                mesh_textures |= p.material.textures

        # Add new textures to context
        for texture in mesh_textures - self._mesh_textures:
            texture._add_to_context()

        # Remove old textures from context
        for texture in self._mesh_textures - mesh_textures:
            texture.delete()

        self._mesh_textures = mesh_textures.copy()

        shadow_textures = set()
        for l in scene.lights:
            # Create if needed
            active = False
            if isinstance(l, DirectionalLight) and flags & RenderFlags.SHADOWS_DIRECTIONAL:
                active = True
            elif isinstance(l, PointLight) and flags & RenderFlags.SHADOWS_POINT:
                active = True
            elif isinstance(l, SpotLight) and flags & RenderFlags.SHADOWS_SPOT:
                active = True

            if active and l.shadow_texture is None:
                l._generate_shadow_texture()
            if l.shadow_texture is not None:
                shadow_textures.add(l.shadow_texture)

        # Add new textures to context
        for texture in shadow_textures - self._shadow_textures:
            texture._add_to_context()

        # Remove old textures from context
        for texture in self._shadow_textures - shadow_textures:
            texture.delete()

        self._shadow_textures = shadow_textures.copy()

    ###########################################################################
    # Texture Management
    ###########################################################################

    def _bind_texture(self, texture, uniform_name, program):
        """Bind a texture to an active texture unit and return
        the texture unit index that was used.
        """
        tex_id = self._get_next_active_texture()
        glActiveTexture(GL_TEXTURE0 + tex_id)
        texture._bind()
        program.set_uniform(uniform_name, tex_id)

    def _get_next_active_texture(self):
        val = self._texture_alloc_idx
        self._texture_alloc_idx += 1
        return val

    def _reset_active_textures(self):
        self._texture_alloc_idx = 0

    ###########################################################################
    # Camera Matrix Management
    ###########################################################################

    def _get_camera_matrices(self, scene):
        main_camera_node = scene.main_camera_node
        if main_camera_node is None:
            raise ValueError("Cannot render scene without a camera")
        P = main_camera_node.camera.get_projection_matrix(width=self.viewport_width, height=self.viewport_height)
        pose = scene.get_pose(main_camera_node)
        V = np.linalg.inv(pose)  # V maps from world to camera
        return V, P

    def _get_light_cam_matrices(self, scene, light_node, flags):
        light = light_node.light
        pose = scene.get_pose(light_node).copy()
        s = scene.scale
        camera = light._get_shadow_camera(s)
        P = camera.get_projection_matrix()
        if isinstance(light, DirectionalLight):
            direction = -pose[:3, 2]
            c = scene.centroid
            loc = c - direction * s
            pose[:3, 3] = loc
        V = np.linalg.inv(pose)  # V maps from world to camera
        return V, P

    ###########################################################################
    # Shader Program Management
    ###########################################################################

    def _get_text_program(self):
        program = self._program_cache.get_program(vertex_shader="text.vert", fragment_shader="text.frag")

        if not program._in_context():
            program._add_to_context()

        return program

    def _compute_max_n_lights(self, flags):
        max_n_lights = [MAX_N_LIGHTS, MAX_N_LIGHTS, MAX_N_LIGHTS]
        # n_tex_units = glGetIntegerv(GL_MAX_TEXTURE_IMAGE_UNITS)

        # Reserved texture units: 6
        #   Normal Map
        #   Occlusion Map
        #   Emissive Map
        #   Base Color or Diffuse Map
        #   MR or SG Map
        #   Environment cubemap

        # n_reserved_textures = 6
        # n_available_textures = n_tex_units - n_reserved_textures

        # if flags & RenderFlags.SHADOWS_DIRECTIONAL and n_available_textures < max_n_lights[0]:
        #     max_n_lights[0] = n_available_textures

        return max_n_lights

    def _get_primitive_program(self, primitive, flags, program_flags):
        vertex_shader = None
        fragment_shader = None
        geometry_shader = None
        defines = {}

        if program_flags & ProgramFlags.POINT_SHADOW:
            vertex_shader = "point_shadow.vert"
            fragment_shader = "point_shadow.frag"
            geometry_shader = "point_shadow.geom"
        elif (
            bool(program_flags & ProgramFlags.USE_MATERIAL)
            and not flags & RenderFlags.DEPTH_ONLY
            and not flags & RenderFlags.FLAT
            and not flags & RenderFlags.SEG
        ):
            vertex_shader = "mesh.vert"
            fragment_shader = "mesh.frag"
            if primitive.double_sided:
                geometry_shader = "mesh_double_sided.geom"
                defines["DOUBLE_SIDED"] = 1
        elif bool(program_flags & (ProgramFlags.VERTEX_NORMALS | ProgramFlags.FACE_NORMALS)):
            vertex_shader = "vertex_normals.vert"
            if primitive.mode == GLTF.POINTS:
                geometry_shader = "vertex_normals_pc.geom"
            else:
                geometry_shader = "vertex_normals.geom"
            fragment_shader = "vertex_normals.frag"
        elif flags & RenderFlags.FLAT:
            vertex_shader = "flat.vert"
            fragment_shader = "flat.frag"
        elif flags & RenderFlags.SEG:
            vertex_shader = "segmentation.vert"
            fragment_shader = "segmentation.frag"
        else:
            vertex_shader = "mesh_depth.vert"
            fragment_shader = "mesh_depth.frag"

        # Set up vertex buffer DEFINES
        bf = primitive.buf_flags
        buf_idx = 1
        if bf & BufFlags.NORMAL:
            defines["NORMAL_LOC"] = buf_idx
            buf_idx += 1
        if bf & BufFlags.TANGENT:
            defines["TANGENT_LOC"] = buf_idx
            buf_idx += 1
        if bf & BufFlags.TEXCOORD_0:
            defines["TEXCOORD_0_LOC"] = buf_idx
            buf_idx += 1
        if bf & BufFlags.TEXCOORD_1:
            defines["TEXCOORD_1_LOC"] = buf_idx
            buf_idx += 1
        if bf & BufFlags.COLOR_0:
            defines["COLOR_0_LOC"] = buf_idx
            buf_idx += 1
        if bf & BufFlags.JOINTS_0:
            defines["JOINTS_0_LOC"] = buf_idx
            buf_idx += 1
        if bf & BufFlags.WEIGHTS_0:
            defines["WEIGHTS_0_LOC"] = buf_idx
            buf_idx += 1
        defines["INST_M_LOC"] = buf_idx

        # Set up shadow mapping defines
        if flags & RenderFlags.SHADOWS_DIRECTIONAL:
            defines["DIRECTIONAL_LIGHT_SHADOWS"] = 1
        if flags & RenderFlags.SHADOWS_SPOT:
            defines["SPOT_LIGHT_SHADOWS"] = 1
        if flags & RenderFlags.SHADOWS_POINT:
            defines["POINT_LIGHT_SHADOWS"] = 1
        max_n_lights = self._compute_max_n_lights(flags)
        defines["MAX_DIRECTIONAL_LIGHTS"] = max_n_lights[0]
        defines["MAX_SPOT_LIGHTS"] = max_n_lights[1]
        defines["MAX_POINT_LIGHTS"] = max_n_lights[2]

        # Set up vertex normal defines
        if program_flags & ProgramFlags.VERTEX_NORMALS:
            defines["VERTEX_NORMALS"] = 1
        if program_flags & ProgramFlags.FACE_NORMALS:
            defines["FACE_NORMALS"] = 1

        # Set up material texture defines
        if bool(program_flags & ProgramFlags.USE_MATERIAL):
            tf = primitive.material.tex_flags
            if tf & TexFlags.NORMAL:
                defines["HAS_NORMAL_TEX"] = 1
            if tf & TexFlags.OCCLUSION:
                defines["HAS_OCCLUSION_TEX"] = 1
            if tf & TexFlags.EMISSIVE:
                defines["HAS_EMISSIVE_TEX"] = 1
            if tf & TexFlags.BASE_COLOR:
                defines["HAS_BASE_COLOR_TEX"] = 1
            if tf & TexFlags.METALLIC_ROUGHNESS:
                defines["HAS_METALLIC_ROUGHNESS_TEX"] = 1
            if tf & TexFlags.DIFFUSE:
                defines["HAS_DIFFUSE_TEX"] = 1
            if tf & TexFlags.SPECULAR_GLOSSINESS:
                defines["HAS_SPECULAR_GLOSSINESS_TEX"] = 1
            if isinstance(primitive.material, MetallicRoughnessMaterial):
                defines["USE_METALLIC_MATERIAL"] = 1
            elif isinstance(primitive.material, SpecularGlossinessMaterial):
                defines["USE_GLOSSY_MATERIAL"] = 1

        program = self._program_cache.get_program(
            vertex_shader=vertex_shader,
            fragment_shader=fragment_shader,
            geometry_shader=geometry_shader,
            defines=defines,
        )

        if not program._in_context():
            program._add_to_context()

        return program

    ###########################################################################
    # Viewport Management
    ###########################################################################

    def _configure_forward_pass_viewport(self, flags):

        # If using offscreen render, bind main framebuffer
        if flags & RenderFlags.OFFSCREEN:
            self._configure_main_framebuffer()
            if flags & RenderFlags.SEG:
                glBindFramebuffer(GL_DRAW_FRAMEBUFFER, self._main_fb)
            else:
                glBindFramebuffer(GL_DRAW_FRAMEBUFFER, self._main_fb_ms)
        else:
            glBindFramebuffer(GL_DRAW_FRAMEBUFFER, 0)

        glViewport(0, 0, self.viewport_width, self.viewport_height)
        glEnable(GL_DEPTH_TEST)
        glDepthMask(GL_TRUE)
        glDepthFunc(GL_LESS)
        glDepthRange(0.0, 1.0)

    def _configure_floor_pass_viewport(self, flags):
        self._configure_floor_framebuffer()
        glBindFramebuffer(GL_DRAW_FRAMEBUFFER, self._floor_fb)

        glViewport(0, 0, self.viewport_width, self.viewport_height)
        glEnable(GL_DEPTH_TEST)
        glDepthMask(GL_TRUE)
        glDepthFunc(GL_LESS)
        glDepthRange(0.0, 1.0)

    def _configure_point_shadow_mapping_viewport(self, light, flags):
        self._configure_shadow_framebuffer()
        glBindFramebuffer(GL_FRAMEBUFFER, self._shadow_fb)
        light.shadow_texture._bind_as_depth_attachment()
        glDrawBuffer(GL_NONE)
        glReadBuffer(GL_NONE)

        glClear(GL_DEPTH_BUFFER_BIT)
        glViewport(0, 0, SHADOW_TEX_SZ, SHADOW_TEX_SZ)
        glEnable(GL_DEPTH_TEST)
        glDepthMask(GL_TRUE)
        glDepthFunc(GL_LESS)
        glDisable(GL_CULL_FACE)
        glDisable(GL_BLEND)

    def _configure_shadow_mapping_viewport(self, light, flags):
        self._configure_shadow_framebuffer()
        glBindFramebuffer(GL_FRAMEBUFFER, self._shadow_fb)
        light.shadow_texture._bind_as_depth_attachment()
        glDrawBuffer(GL_NONE)
        glReadBuffer(GL_NONE)

        glClear(GL_DEPTH_BUFFER_BIT)
        glViewport(0, 0, SHADOW_TEX_SZ, SHADOW_TEX_SZ)
        glEnable(GL_DEPTH_TEST)
        glDepthMask(GL_TRUE)
        glDepthFunc(GL_LESS)
        glDepthRange(0.0, 1.0)
        glDisable(GL_CULL_FACE)
        glDisable(GL_BLEND)

    ###########################################################################
    # Framebuffer Management
    ###########################################################################

    def _configure_floor_framebuffer(self):
        if self._floor_texture_depth is None:
            self._floor_texture_depth = Texture(
                width=self.viewport_width, height=self.viewport_height, source_channels="D", data_format=GL_FLOAT
            )
            self._floor_texture_depth._add_to_context()
        if self._floor_texture_color is None:
            self._floor_texture_color = Texture(
                width=self.viewport_width, height=self.viewport_height, source_channels="RGB", data_format=GL_FLOAT
            )
            self._floor_texture_color._add_to_context()
        if self._floor_fb is None:
            self._floor_fb = glGenFramebuffers(1)
            glBindFramebuffer(GL_DRAW_FRAMEBUFFER, self._floor_fb)
            self._floor_texture_color._bind_as_color_attachment()
            self._floor_texture_depth._bind_as_depth_attachment()

    def _delete_floor_framebuffer(self):
        if self._floor_fb is not None:
            glDeleteFramebuffers(1, [self._floor_fb])
            self._shadow_fb = None

        if self._floor_texture_color is not None:
            self._floor_texture_color.delete()

        if self._floor_texture_depth is not None:
            self._floor_texture_depth.delete()

    def _configure_shadow_framebuffer(self):
        if self._shadow_fb is None:
            self._shadow_fb = glGenFramebuffers(1)

    def _delete_shadow_framebuffer(self):
        if self._shadow_fb is not None:
            glDeleteFramebuffers(1, [self._shadow_fb])
            self._shadow_fb = None

    def _configure_main_framebuffer(self):
        # If mismatch with prior framebuffer, delete it
        if (
            self._main_fb is not None
            and self.viewport_width != self._main_fb_dims[0]
            or self.viewport_height != self._main_fb_dims[1]
        ):
            self._delete_main_framebuffer()

        # If framebuffer doesn't exist, create it
        if self._main_fb is None:
            # Generate standard buffer
            self._main_cb, self._main_db = glGenRenderbuffers(2)

            glBindRenderbuffer(GL_RENDERBUFFER, self._main_cb)
            glRenderbufferStorage(GL_RENDERBUFFER, GL_RGBA, self.viewport_width, self.viewport_height)

            glBindRenderbuffer(GL_RENDERBUFFER, self._main_db)
            glRenderbufferStorage(GL_RENDERBUFFER, GL_DEPTH_COMPONENT24, self.viewport_width, self.viewport_height)

            self._main_fb = glGenFramebuffers(1)
            glBindFramebuffer(GL_DRAW_FRAMEBUFFER, self._main_fb)
            glFramebufferRenderbuffer(GL_DRAW_FRAMEBUFFER, GL_COLOR_ATTACHMENT0, GL_RENDERBUFFER, self._main_cb)
            glFramebufferRenderbuffer(GL_DRAW_FRAMEBUFFER, GL_DEPTH_ATTACHMENT, GL_RENDERBUFFER, self._main_db)

            # Generate multisample buffer
            self._main_cb_ms, self._main_db_ms = glGenRenderbuffers(2)
            glBindRenderbuffer(GL_RENDERBUFFER, self._main_cb_ms)
            glRenderbufferStorageMultisample(GL_RENDERBUFFER, 4, GL_RGBA, self.viewport_width, self.viewport_height)
            glBindRenderbuffer(GL_RENDERBUFFER, self._main_db_ms)
            glRenderbufferStorageMultisample(
                GL_RENDERBUFFER, 4, GL_DEPTH_COMPONENT24, self.viewport_width, self.viewport_height
            )
            self._main_fb_ms = glGenFramebuffers(1)
            glBindFramebuffer(GL_DRAW_FRAMEBUFFER, self._main_fb_ms)
            glFramebufferRenderbuffer(GL_DRAW_FRAMEBUFFER, GL_COLOR_ATTACHMENT0, GL_RENDERBUFFER, self._main_cb_ms)
            glFramebufferRenderbuffer(GL_DRAW_FRAMEBUFFER, GL_DEPTH_ATTACHMENT, GL_RENDERBUFFER, self._main_db_ms)

            self._main_fb_dims = (self.viewport_width, self.viewport_height)

    def _delete_main_framebuffer(self):
        if self._main_fb is not None:
            glDeleteFramebuffers(2, [self._main_fb, self._main_fb_ms])
        if self._main_cb is not None:
            glDeleteRenderbuffers(2, [self._main_cb, self._main_cb_ms])
        if self._main_db is not None:
            glDeleteRenderbuffers(2, [self._main_db, self._main_db_ms])

        self._main_fb = None
        self._main_cb = None
        self._main_db = None
        self._main_fb_ms = None
        self._main_cb_ms = None
        self._main_db_ms = None
        self._main_fb_dims = (None, None)

    def _read_main_framebuffer(self, scene, flags):
        width, height = self._main_fb_dims[0], self._main_fb_dims[1]

        if not (flags & RenderFlags.SEG):
            # Bind framebuffer and blit buffers
            glBindFramebuffer(GL_READ_FRAMEBUFFER, self._main_fb_ms)
            glBindFramebuffer(GL_DRAW_FRAMEBUFFER, self._main_fb)
            glBlitFramebuffer(0, 0, width, height, 0, 0, width, height, GL_COLOR_BUFFER_BIT, GL_LINEAR)
            glBlitFramebuffer(0, 0, width, height, 0, 0, width, height, GL_DEPTH_BUFFER_BIT, GL_NEAREST)
        glBindFramebuffer(GL_READ_FRAMEBUFFER, self._main_fb)

        # # Read depth
        z_near = scene.main_camera_node.camera.znear
        z_far = scene.main_camera_node.camera.zfar
        if z_far is None:
            z_far = -1.0
        # depth_buf = glReadPixels(
        #     0, 0, width, height, GL_DEPTH_COMPONENT, GL_FLOAT
        # )
        # depth_im = np.frombuffer(depth_buf, dtype=np.float32)
        # depth_im = depth_im.reshape((height, width))
        # depth_im = np.flip(depth_im, axis=0)
        # inf_inds = (depth_im == 1.0)
        # depth_im = 2.0 * depth_im - 1.0
        # noninf = np.logical_not(inf_inds)
        # if z_far is None:
        #     depth_im[noninf] = 2 * z_near / (1.0 - depth_im[noninf])
        # else:
        #     depth_im[noninf] = ((2.0 * z_near * z_far) /
        #                         (z_far + z_near - depth_im[noninf] *
        #                         (z_far - z_near)))
        # depth_im[inf_inds] = 0.0

        if flags & RenderFlags.RET_DEPTH:
            depth_im = self.jit.read_depth_buf(width, height, z_near, z_far)

            # Resize for macos if needed
            if sys.platform == "darwin":
                depth_im = self._resize_image(depth_im)
        else:
            depth_im = None

        if flags & RenderFlags.DEPTH_ONLY:
            return depth_im

        # Read color
        color_im = self.jit.read_color_buf(width, height, flags & RenderFlags.RGBA)

        # Resize for macos if needed
        if sys.platform == "darwin":
            color_im = self._resize_image(color_im, not (flags & RenderFlags.SEG))

        return color_im, depth_im

    def _resize_image(self, value, antialias=False):
        """If needed, rescale the render for MacOS."""
        img = PIL.Image.fromarray(value)
        resample = PIL.Image.NEAREST
        if antialias:
            resample = PIL.Image.BILINEAR
        size = (self.viewport_width // self.dpscale, self.viewport_height // self.dpscale)
        img = img.resize(size, resample=resample)
        return np.array(img)

    ###########################################################################
    # Shadowmap Debugging
    ###########################################################################

    def _forward_pass_no_reset(self, scene, flags, env_idx=-1):
        # Set up camera matrices
        V, P = self._get_camera_matrices(scene)

        # Now, render each object in sorted order
        for node in scene.sorted_mesh_nodes():
            mesh = node.mesh

            # Skip the mesh if it's not visible
            if not mesh.is_visible:
                continue

            for primitive in mesh.primitives:

                # First, get and bind the appropriate program
                program = self._get_primitive_program(primitive, flags, ProgramFlags.USE_MATERIAL)
                program._bind()

                # Set the camera uniforms
                program.set_uniform("V", V)
                program.set_uniform("P", P)
                program.set_uniform("cam_pos", scene.get_pose(scene.main_camera_node)[:3, 3])

                # Next, bind the lighting
                if not flags & RenderFlags.DEPTH_ONLY and not flags & RenderFlags.FLAT:
                    self._bind_lighting(scene, program, node, flags)

                # Finally, bind and draw the primitive
                self._bind_and_draw_primitive(
                    primitive=primitive,
                    pose=scene.get_pose(node),
                    program=program,
                    flags=flags,
                    env_idx=env_idx,
                )
                self._reset_active_textures()

        # Unbind the shader and flush the output
        if program is not None:
            program._unbind()
        glFlush()

    def _render_light_shadowmaps(self, scene, light_nodes, flags, tile=False, env_idx=-1):
        glBindFramebuffer(GL_DRAW_FRAMEBUFFER, 0)
        glClearColor(*scene.bg_color)
        glClear(GL_COLOR_BUFFER_BIT | GL_DEPTH_BUFFER_BIT)
        glEnable(GL_DEPTH_TEST)
        glDepthMask(GL_TRUE)
        glDepthFunc(GL_LESS)
        glDepthRange(0.0, 1.0)

        w = self.viewport_width
        h = self.viewport_height

        num_nodes = len(light_nodes)
        viewport_dims = {
            (0, 2): [0, h // 2, w // 2, h],
            (1, 2): [w // 2, h // 2, w, h],
            (0, 3): [0, h // 2, w // 2, h],
            (1, 3): [w // 2, h // 2, w, h],
            (2, 3): [0, 0, w // 2, h // 2],
            (0, 4): [0, h // 2, w // 2, h],
            (1, 4): [w // 2, h // 2, w, h],
            (2, 4): [0, 0, w // 2, h // 2],
            (3, 4): [w // 2, 0, w, h // 2],
        }

        if tile:
            for i, ln in enumerate(light_nodes):
                light = ln.light

                if light.shadow_texture is None:
                    raise ValueError("Light does not have a shadow texture")

                glViewport(*viewport_dims[(i, num_nodes + 1)])

                program = self._get_debug_quad_program()
                program._bind()
                self._bind_texture(light.shadow_texture, "depthMap", program)
                self._render_debug_quad()
                self._reset_active_textures()
                glFlush()
            i += 1
            glViewport(*viewport_dims[(i, num_nodes + 1)])
            self._forward_pass_no_reset(scene, flags, env_idx=env_idx)
        else:
            for i, ln in enumerate(light_nodes):
                light = ln.light

                if light.shadow_texture is None:
                    raise ValueError("Light does not have a shadow texture")

                glViewport(0, 0, self.viewport_width, self.viewport_height)

                program = self._get_debug_quad_program()
                program._bind()
                self._bind_texture(light.shadow_texture, "depthMap", program)
                self._render_debug_quad()
                self._reset_active_textures()
                glFlush()
                return

    def _get_debug_quad_program(self):
        program = self._program_cache.get_program(vertex_shader="debug_quad.vert", fragment_shader="debug_quad.frag")
        if not program._in_context():
            program._add_to_context()
        return program

    def _render_debug_quad(self):
        x = glGenVertexArrays(1)
        glBindVertexArray(x)
        glDrawArrays(GL_TRIANGLES, 0, 6)
        glBindVertexArray(0)
        glDeleteVertexArrays(1, [x])

    def reload_program(self):
        self._program_cache.clear()
        self.jit.program_id.clear()<|MERGE_RESOLUTION|>--- conflicted
+++ resolved
@@ -160,22 +160,11 @@
             if not bool(flags & RenderFlags.DEPTH_ONLY or flags & RenderFlags.SEG):
                 for ln in scene.light_nodes:
                     take_pass = False
-<<<<<<< HEAD
-                    if (isinstance(ln.light, DirectionalLight) and
-                            bool(flags & RenderFlags.SHADOWS_DIRECTIONAL)):
-                        take_pass = True
-                    elif (isinstance(ln.light, SpotLight) and
-                            bool(flags & RenderFlags.SHADOWS_SPOT)):
-                        take_pass = False
-                    elif (isinstance(ln.light, PointLight) and
-                            bool(flags & RenderFlags.SHADOWS_POINT)):
-=======
                     if isinstance(ln.light, DirectionalLight) and bool(flags & RenderFlags.SHADOWS_DIRECTIONAL):
                         take_pass = True
                     elif isinstance(ln.light, SpotLight) and bool(flags & RenderFlags.SHADOWS_SPOT):
                         take_pass = False
                     elif isinstance(ln.light, PointLight) and bool(flags & RenderFlags.SHADOWS_POINT):
->>>>>>> e7f98d93
                         take_pass = True
                     if take_pass:
                         if isinstance(ln.light, PointLight):
@@ -530,11 +519,7 @@
             ProgramFlags.USE_MATERIAL,
             screen_size,
             reflection_mat=self.jit.reflection_mat,
-<<<<<<< HEAD
-            env_idx=env_idx
-=======
             env_idx=env_idx,
->>>>>>> e7f98d93
         )
 
         # tmp = self.get_tex_image(self._floor_texture_color._texid, width=self.viewport_width, height=self.viewport_height)
@@ -563,11 +548,7 @@
         # Set up camera matrices
         V, P = self._get_camera_matrices(scene)
         cam_pos = scene.get_pose(scene.main_camera_node)[:3, 3]
-<<<<<<< HEAD
-        
-=======
-
->>>>>>> e7f98d93
+
         floor_tex = self._floor_texture_color._texid if flags & RenderFlags.REFLECTIVE_FLOOR else 0
         screen_size = np.array([self.viewport_width, self.viewport_height], np.float32)
 
@@ -579,7 +560,6 @@
                 else:
                     color_list[i] = seg_node_map[node] / 255.0
             self.jit.forward_pass(
-<<<<<<< HEAD
                 self, V, P, cam_pos, flags,
                 ProgramFlags.USE_MATERIAL,
                 screen_size,
@@ -593,13 +573,6 @@
                 screen_size,
                 floor_tex=floor_tex,
                 env_idx=env_idx
-=======
-                self, V, P, cam_pos, flags, ProgramFlags.USE_MATERIAL, screen_size, color_list, env_idx=env_idx
-            )
-        else:
-            self.jit.forward_pass(
-                self, V, P, cam_pos, flags, ProgramFlags.USE_MATERIAL, screen_size, floor_tex=floor_tex, env_idx=env_idx
->>>>>>> e7f98d93
             )
             # self.jit.forward_pass(self, V, P, cam_pos, flags, ProgramFlags.USE_MATERIAL,
             #                       reflection_mat=np.diag(np.array([1.0, 1.0, -1.0, 1.0], dtype=np.float32)))
@@ -620,13 +593,9 @@
 
         self._configure_point_shadow_mapping_viewport(light, flags)
 
-<<<<<<< HEAD
-        self.jit.point_shadow_mapping_pass(self, light_matrix, position, flags, ProgramFlags.POINT_SHADOW, env_idx=env_idx)
-=======
         self.jit.point_shadow_mapping_pass(
             self, light_matrix, position, flags, ProgramFlags.POINT_SHADOW, env_idx=env_idx
         )
->>>>>>> e7f98d93
 
     def _point_shadow_mapping_pass_legacy(self, scene, light_node, flags, env_idx=-1):
         light = light_node.light
