import inspect
import math
import os
import time
from functools import cached_property

import cv2
import numpy as np
import torch

import genesis as gs
import genesis.utils.geom as gu
from genesis.constants import IMAGE_TYPE
from genesis.repr_base import RBC
from genesis.utils.misc import tensor_to_array
from genesis.utils.image_exporter import as_grayscale_image


class Camera(RBC):
    """
    A camera which can be used to render RGB, depth, and segmentation images.
    Supports either rasterizer or raytracer for rendering, specified by `scene.renderer`.

    Parameters
    ----------
    visualizer : genesis.Visualizer
        The visualizer object that the camera is associated with.
    idx : int
        The index of the camera.
    model : str
        Specifies the camera model. Options are 'pinhole' or 'thinlens'.
    res : tuple of int, shape (2,)
        The resolution of the camera, specified as a tuple (width, height).
    pos : tuple of float, shape (3,)
        The position of the camera in the scene, specified as (x, y, z).
    lookat : tuple of float, shape (3,)
        The point in the scene that the camera is looking at, specified as (x, y, z).
    up : tuple of float, shape (3,)
        The up vector of the camera, defining its orientation, specified as (x, y, z).
    fov : float
        The vertical field of view of the camera in degrees.
    aperture : float
        The aperture size of the camera, controlling depth of field.
    focus_dist : float | None
        The focus distance of the camera. If None, it will be auto-computed using `pos` and `lookat`.
    GUI : bool
        Whether to display the camera's rendered image in a separate GUI window.
    spp : int, optional
        Samples per pixel. Only available when using the RayTracer renderer. Defaults to 256.
    denoise : bool
        Whether to denoise the camera's rendered image. Only available when using the RayTracer renderer.
        Defaults to True.  If OptiX denoiser is not available on your platform, consider enabling the OIDN denoiser
        option when building RayTracer.
    near : float
        Distance from camera center to near plane in meters.
        Only available when using rasterizer in Rasterizer and BatchRender renderer. Defaults to 0.05.
    far : float
        Distance from camera center to far plane in meters.
        Only available when using rasterizer in Rasterizer and BatchRender renderer. Defaults to 100.0.
    transform : np.ndarray, shape (4, 4), optional
        The transform matrix of the camera.
    env_idx : int, optional
        The index of the environment to track the camera.
    debug : bool, optional
        Whether to use the debug camera. It enables to create cameras that can used to monitor / debug the
        simulation without being part of the "sensors". Their output is rendered by the usual simple Rasterizer
        systematically, no matter if BatchRayTracer is enabled. This way, it is possible to record the
        simulation with arbitrary resolution and camera pose, without interfering with what robots can perceive
        from their environment. Defaults to False.
    """

    def __init__(
        self,
        visualizer,
        idx=0,
        model="pinhole",  # pinhole or thinlens
        res=(320, 320),
        pos=(0.5, 2.5, 3.5),
        lookat=(0.5, 0.5, 0.5),
        up=(0.0, 0.0, 1.0),
        fov=30,
        aperture=2.8,
        focus_dist=None,
        GUI=False,
        spp=256,
        denoise=True,
        near=0.05,
        far=100.0,
        transform=None,
        env_idx=None,
        debug=False,
    ):
        self._idx = idx
        self._uid = gs.UID()
        self._model = model
        self._res = res
        self._fov = fov
        self._aperture = aperture
        self._focus_dist = focus_dist
        self._GUI = GUI
        self._spp = spp
        self._denoise = denoise
        self._near = near
        self._far = far
        self._initial_pos = torch.as_tensor(pos, dtype=gs.tc_float, device=gs.device)
        self._initial_lookat = torch.as_tensor(lookat, dtype=gs.tc_float, device=gs.device)
        self._initial_up = torch.as_tensor(up, dtype=gs.tc_float, device=gs.device)
        self._initial_transform = None
        if transform is not None:
            self._initial_transform = torch.as_tensor(transform, dtype=gs.tc_float, device=gs.device)
        self._aspect_ratio = self._res[0] / self._res[1]  # width / height
        self._visualizer = visualizer
        self._debug = debug

        self._is_built = False

        self._rasterizer = None
        self._raytracer = None
        self._batch_renderer = None

        self._env_idx = int(env_idx) if env_idx is not None else None
        self._envs_offset = None

        self._in_recording = False
        self._recorded_t_prev = -1
        self._recorded_imgs = []

        self._attached_link = None
        self._attached_offset_T = None

        self._followed_entity = None
        self._follow_fixed_axis = None
        self._follow_smoothing = None
        self._follow_fix_orientation = None

        if self._model not in ["pinhole", "thinlens"]:
            gs.raise_exception(f"Invalid camera model: {self._model}")

        if self._focus_dist is None:
            self._focus_dist = np.linalg.norm(np.asarray(lookat) - np.asarray(pos))

    def build(self):
        self._rasterizer = self._visualizer.rasterizer
        if not self._debug:
            self._raytracer = self._visualizer.raytracer
            self._batch_renderer = self._visualizer.batch_renderer

        if self._batch_renderer is not None:
            self._is_batched = True
            if self._env_idx is not None:
                gs.raise_exception("Binding a camera to one specific environment index not supported by BatchRender.")
        else:
            if self._raytracer is not None:
                self._raytracer.add_camera(self)
                self._is_batched = False
            else:
                self._rasterizer.add_camera(self)
                self._is_batched = self._visualizer.scene.n_envs > 0 and self._visualizer._context.env_separate_rigid
                if self._is_batched:
                    gs.logger.warning(
                        "Batched rendering via 'VisOptions.env_separate_rigid=True' is only partially supported by "
                        "Rasterizer for now. The same camera transform will be used for all the environments."
                    )
            if self._env_idx is None:
                self._env_idx = int(self._visualizer._context.rendered_envs_idx[0])
                if self._visualizer.scene.n_envs > 0:
                    gs.logger.info(
                        "Raytracer and Rasterizer requires binding to the camera with a specific environment index. "
                        "Defaulting to 'rendered_envs_idx[0]'. Please specify 'env_idx' if necessary."
                    )
            if self._env_idx not in self._visualizer._context.rendered_envs_idx:
                gs.raise_exception("Environment index bound to the camera not in 'VisOptions.rendered_envs_idx'.")

        if self._is_batched and self._env_idx is None:
            batch_size = (len(self._visualizer._context.rendered_envs_idx),)
        else:
            batch_size = ()
        self._pos = torch.empty((*batch_size, 3), dtype=gs.tc_float, device=gs.device)
        self._lookat = torch.empty((*batch_size, 3), dtype=gs.tc_float, device=gs.device)
        self._up = torch.empty((*batch_size, 3), dtype=gs.tc_float, device=gs.device)
        self._transform = torch.empty((*batch_size, 4, 4), dtype=gs.tc_float, device=gs.device)
        self._quat = torch.empty((*batch_size, 4), dtype=gs.tc_float, device=gs.device)

        self._envs_offset = torch.as_tensor(
            self._visualizer._scene.envs_offset[() if self._env_idx is None else self._env_idx],
            dtype=gs.tc_float,
            device=gs.device,
        )

        # Must consider the building process done before setting initial pose, otherwise it will fail
        self._is_built = True
        self.set_pose(
            transform=self._initial_transform,
            pos=self._initial_pos,
            lookat=self._initial_lookat,
            up=self._initial_up,
        )

        # FIXME: For some reason, it is necessary to update the camera twice...
        if self._raytracer is not None:
            self._raytracer.update_camera(self)

    def attach(self, rigid_link, offset_T):
        """
        Attach the camera to a rigid link in the scene.

        Once attached, the camera's position and orientation can be updated relative to the attached link using
        `move_to_attach()`. This is useful for mounting the camera to dynamic entities like robots or articulated
        objects.

        Parameters
        ----------
        rigid_link : genesis.RigidLink
            The rigid link to which the camera should be attached.
        offset_T : np.ndarray, shape (4, 4)
            The transformation matrix specifying the camera's pose relative to the rigid link.
        """
        if self._visualizer._context.env_separate_rigid:
            gs.raise_exception("This method is not supported by Rasterizer when 'VisOptions.env_separate_rigid=True'.")

        if self._followed_entity is not None:
            gs.raise_exception("Impossible to attach a camera that is already following an entity.")

        self._attached_link = rigid_link
        self._attached_offset_T = torch.as_tensor(offset_T, dtype=gs.tc_float, device=gs.device)

    def detach(self):
        """
        Detach the camera from the currently attached rigid link.

        After detachment, the camera will stop following the motion of the rigid link and maintain its current world
        pose. Calling this method has no effect if the camera is not currently attached.
        """
        self._attached_link = None
        self._attached_offset_T = None

    def move_to_attach(self):
        """
        Move the camera to follow the currently attached rigid link.

        This method updates the camera's pose using the transform of the attached rigid link combined with the
        specified offset. It should only be called after `attach()` has been used.

        Raises
        ------
        Exception
            If the camera has not been attached to a rigid link.
        """
        if self._attached_link is None:
            gs.raise_exception("Camera not attached to any rigid link.")

        link_pos = self._attached_link.get_pos(self._env_idx)
        link_quat = self._attached_link.get_quat(self._env_idx)
        if self._env_idx is not None and self._visualizer.scene.n_envs > 0:
            link_pos, link_quat = link_pos[0], link_quat[0]
        link_T = gu.trans_quat_to_T(link_pos, link_quat)
        transform = torch.matmul(link_T, self._attached_offset_T)
        self.set_pose(transform=transform)

    def follow_entity(self, entity, fixed_axis=(None, None, None), smoothing=None, fix_orientation=False):
        """
        Set the camera to follow a specified rigid entity.

        Parameters
        ----------
        entity : genesis.Entity
            The entity to follow.
        fixed_axis : (float, float, float), optional
            The fixed axis for the camera's movement. For each axis, if None, the camera will move freely. If a float,
            the viewer will be fixed on at that value. For example, [None, None, None] will allow the camera to move
            freely while following, [None, None, 0.5] will fix the viewer's z-axis at 0.5.
        smoothing : float, optional
            The smoothing factor for the camera's movement. If None, no smoothing will be applied.
        fix_orientation : bool, optional
            If True, the camera will maintain its orientation relative to the world. If False, the camera will look at
            the base link of the entity.
        """
        if self._visualizer._context.env_separate_rigid:
            gs.raise_exception("This method is not supported by Rasterizer when 'VisOptions.env_separate_rigid=True'.")

        if self._attached_link is not None:
            gs.raise_exception("Impossible to following an entity with a camera that is already attached.")

        self._followed_entity = entity
        self._follow_fixed_axis = fixed_axis
        self._follow_smoothing = smoothing
        self._follow_fix_orientation = fix_orientation

    def unfollow_entity(self):
        """
        Stop following any rigid entity with the camera.

        Calling this method has no effect if the camera is not currently following any entity.
        """
        self._followed_entity = None
        self._follow_fixed_axis = None
        self._follow_smoothing = None
        self._follow_fix_orientation = None

    @gs.assert_built
    def update_following(self):
        """
        Update the camera position to follow the specified rigid entity.
        """
        if self._followed_entity is None:
            gs.raise_exception("Camera not following any rigid entity.")

        # Keep the camera orientation fixed by overriding the lookat point if requested
        env_idx = self._env_idx if self._is_batched and self._env_idx is not None else ()
        if self._follow_fix_orientation:
            camera_transform = self._transform[env_idx].clone()
            camera_lookat = None
            camera_pos = camera_transform[..., :3, 3]
        else:
            camera_lookat = self._lookat[env_idx].clone()
            camera_pos = self._pos[env_idx].clone()

        # Smooth camera movement with a low-pass filter, in particular Exponential Moving Average (EMA) if requested
        entity_pos = self._followed_entity.get_pos(self._env_idx, unsafe=True)
        camera_pos -= self._initial_pos
        if self._follow_smoothing is not None:
            camera_pos[:] = self._follow_smoothing * camera_pos + (1.0 - self._follow_smoothing) * entity_pos
            if not self._follow_fix_orientation:
                camera_lookat[:] = self._follow_smoothing * camera_lookat + (1.0 - self._follow_smoothing) * entity_pos
        else:
            camera_pos[:] = entity_pos
        camera_pos += self._initial_pos

        # Fix the camera's position along the specified axis if requested
        for i_a, fixed_axis in enumerate(self._follow_fixed_axis):
            if fixed_axis is not None:
                camera_pos[..., i_a] = fixed_axis

        # Update the pose of all camera at once
        if self._follow_fix_orientation:
            self.set_pose(transform=camera_transform)
        else:
            self.set_pose(pos=camera_pos, lookat=camera_lookat)

    @gs.assert_built
    def _batch_render(
        self,
        rgb=True,
        depth=False,
        segmentation=False,
        normal=False,
        antialiasing=True,
        force_render=False,
    ):
        """
        Render the camera view with batch renderer.
        """
        assert self._visualizer._batch_renderer is not None

        # Render all cameras at once no matter what
        buffers = list(self._batch_renderer.render(rgb, depth, segmentation, normal, antialiasing, force_render))

        # Only return current camera data
        for i, buffer in enumerate(buffers):
            if buffer is not None:
                buffers[i] = buffer[self.idx]

        return tuple(buffers)

    @gs.assert_built
    def render(
        self,
        rgb=True,
        depth=False,
        segmentation=False,
        colorize_seg=False,
        normal=False,
        antialiasing=False,
        force_render=False,
    ):
        """
        Render the camera view.

        Note
        ----
        The segmentation mask can be colorized, and if not colorized, it will store an object index in each pixel based
        on the segmentation level specified in `VisOptions.segmentation_level`.
        For example, if `segmentation_level='link'`, the segmentation mask will store `link_idx`, which can then be
        used to retrieve the actual link objects using `scene.rigid_solver.links[link_idx]`.

        Note
        ----
        If `env_separate_rigid` in `VisOptions` is set to True, each component will return a stack of images, with the
        number of images equal to `len(rendered_envs_idx)`.

        Parameters
        ----------
        rgb : bool, optional
            Whether to render RGB image(s).
        depth : bool, optional
            Whether to render depth image(s).
        segmentation : bool, optional
            Whether to render the segmentation mask(s).
        colorize_seg : bool, optional
            If True, the segmentation mask will be colorized.
        normal : bool, optional
            Whether to render the surface normal.
        antialiasing : bool, optional
            Whether to apply anti-aliasing. Only supported by 'BatchRenderer' for now.
        force_render : bool, optional
            Whether to force rendering even if the scene has not changed.

        Returns
        -------
        rgb_arr : np.ndarray
            The rendered RGB image(s).
        depth_arr : np.ndarray
            The rendered depth image(s).
        seg_arr : np.ndarray
            The rendered segmentation mask(s).
        normal_arr : np.ndarray
            The rendered surface normal(s).
        """
        # Enforce RGB rendering if recording is enabled and the current frame is missing
        is_recording = self._in_recording and self._recorded_t_prev != self._visualizer.scene._t
        rgb_ = rgb or is_recording

        # Render the current frame
        rgb_arr, depth_arr, seg_arr, seg_color_arr, seg_idxc_arr, normal_arr = None, None, None, None, None, None
        if self._batch_renderer is not None:
            rgb_arr, depth_arr, seg_idxc_arr, normal_arr = self._batch_render(
                rgb_, depth, segmentation, normal, antialiasing, force_render
            )
        elif self._raytracer is not None:
            if rgb_:
                self._raytracer.update_scene()
                rgb_arr = self._raytracer.render_camera(self)

            if depth or segmentation or normal:
                self._rasterizer.update_scene()
                _, depth_arr, seg_idxc_arr, normal_arr = self._rasterizer.render_camera(
                    self, False, depth, segmentation, normal=normal
                )
        else:
            self._rasterizer.update_scene()
            rgb_arr, depth_arr, seg_idxc_arr, normal_arr = self._rasterizer.render_camera(
                self, rgb_, depth, segmentation, normal=normal
            )

        # Colorize the segmentation map is necessary
        if seg_idxc_arr is not None:
            if colorize_seg or (self._GUI and self._visualizer.has_display):
                seg_color_arr = self._visualizer.colorize_seg_idxc_arr(seg_idxc_arr)
            seg_arr = seg_color_arr if colorize_seg else seg_idxc_arr

        # Display images if requested and supported
        if self._GUI and self._visualizer.has_display:
            title = f"Genesis - Camera {self._idx}"
            if self._debug:
                title += " (debug)"
            if self._is_batched:
                title += f" - Environment {self._visualizer._context.rendered_envs_idx[0]}"
            for img_type, (flag, buffer) in enumerate(
                ((rgb, rgb_arr), (depth, depth_arr), (segmentation, seg_color_arr), (normal, normal_arr))
            ):
                if flag:
                    if self._is_batched:
                        buffer = buffer[0]
                    buffer = tensor_to_array(buffer)
                    if img_type == IMAGE_TYPE.DEPTH:
                        buffer = as_grayscale_image(buffer, black_to_white=False)
                    else:
                        buffer = np.flip(buffer, axis=-1)
                    cv2.imshow(f"{title} [{IMAGE_TYPE(img_type)}]", buffer)
            cv2.waitKey(1)

        # Store the current frame for video recording
        if is_recording:
            if not (self._recorded_t_prev < 0 or self._recorded_t_prev == self._visualizer.scene._t - 1):
                gs.raise_exception(
                    "Missing frames in recording. Please call 'camera.render()' after 'every scene.step()'."
                )
            self._recorded_t_prev == self._visualizer.scene._t
            self._recorded_imgs.append(tensor_to_array(rgb_arr))

        return rgb_arr if rgb else None, depth_arr, seg_arr, normal_arr

    def distance_center_to_plane(self, center_dis):
        width, height = self.res
        fx = fy = self.f
        cx = self.cx
        cy = self.cy

        v, u = np.meshgrid(np.arange(height, dtype=np.int32), np.arange(width, dtype=np.int32), indexing="ij")
        xd = (u + 0.5 - cx) / fx
        yd = (v + 0.5 - cy) / fy
        return center_dis / np.sqrt(xd**2 + yd**2 + 1.0)

    @gs.assert_built
    def render_pointcloud(self, world_frame=True):
        """
        Render a partial point cloud from the camera view.

        Parameters
        ----------
        world_frame : bool, optional
            Whether the point cloud is on camera frame or world frame.

        Returns
        -------
        pc : np.ndarray
            Numpy array of shape (res[0], res[1], 3) or (N, res[0], res[1], 3).
            Represents the point cloud in each pixel.
        mask_arr : np.ndarray
            The valid depth mask. boolean array of same shape as depth_arr
        """
<<<<<<< HEAD
        # Compute the (denormalized) depth map using PyRender systematically.
        if self._batch_renderer is not None:
            _, depth_arr, _, _ = self._batch_render(rgb=False, depth=True, segmentation=False, normal=False)
            # FIXME: Converting to numpy for now
            depth_arr = tensor_to_array(depth_arr)
        elif self._rasterizer is not None:
            self._rasterizer.update_scene()
            _, depth_arr, _, _ = self._rasterizer.render_camera(
                self, rgb=False, depth=True, segmentation=False, normal=False
            )
        else:
            gs.raise_exception("Render point cloud not supported.")
=======
        # Compute the (denormalized) depth map using PyRender systematically
        # TODO: Add support of BatchRendered.
        self._rasterizer.update_scene()
        rgb_arr, depth_arr, seg_idxc_arr, normal_arr = self._rasterizer.render_camera(
            self, rgb=False, depth=True, segmentation=False, normal=False
        )
>>>>>>> 6bd4e6bd

        # Convert OpenGL projection matrix to camera intrinsics
        width, height = self.res
        fx = fy = self.f
        cx = self.cx
        cy = self.cy

        # Mask out invalid depth
        mask = (self.near < depth_arr) & (depth_arr < self.far * (1.0 - 1e-3))

        # Compute normalized pixel coordinates
        v, u = np.meshgrid(np.arange(height, dtype=np.int32), np.arange(width, dtype=np.int32), indexing="ij")
        u = u.reshape((-1,))
        v = v.reshape((-1,))

        # Convert to world coordinates
        depth_grid = depth_arr[..., v, u]
        world_x = depth_grid * (u + 0.5 - cx) / fx
        world_y = depth_grid * (v + 0.5 - cy) / fy
        world_z = depth_grid

        point_cloud = np.stack((world_x, world_y, world_z, np.ones_like(world_z)), axis=-1)
        if world_frame:
            T_OPENGL_TO_OPENCV = np.array([[1, 0, 0, 0], [0, -1, 0, 0], [0, 0, -1, 0], [0, 0, 0, 1]], dtype=np.float32)
            cam_pose = self.transform @ T_OPENGL_TO_OPENCV
            point_cloud = point_cloud @ cam_pose.swapaxes(-1, -2)

        point_cloud = point_cloud[..., :3].reshape((*depth_arr.shape, 3))
        return point_cloud, mask

    def set_pose(self, transform=None, pos=None, lookat=None, up=None, envs_idx=None):
        """
        Set the pose of the camera.
        Note that `transform` has a higher priority than `pos`, `lookat`, and `up`.
        If `transform` is provided, the camera pose will be set based on the transform matrix.
        Otherwise, the camera pose will be set based on `pos`, `lookat`, and `up`.

        Parameters
        ----------
        transform : np.ndarray, shape (4, 4) or (N, 4, 4), optional
            The transform matrix of the camera.
        pos : array-like, shape (3,) or (N, 3), optional
            The position of the camera.
        lookat : array-like, shape (3,) or (N, 3), optional
            The lookat point of the camera.
        up : array-like, shape (3,) or (N, 3), optional
            The up vector of the camera.
        envs_idx : array of indices in integers, optional
            The environment indices for which to update the pose. If not provided, the camera pose will be set for the
            specific environment bound to the camera if any, all the environments otherwise.
        """
        # Early return if nothing to do
        if pos is None and lookat is None and up is None and transform is None:
            return

        # Sanitize 'envs_idx' input argument
        if envs_idx is not None:
            if not self._is_batched:
                gs.raise_exception("Camera does not support batching. Impossible to specify 'envs_idx'.")
            if self._env_idx is not None:
                gs.raise_exception("Camera already bound to a specific environment. Impossible to specify 'envs_idx'.")
        if self._is_batched:
            if envs_idx is None:
                envs_idx = (self._env_idx,) if self._env_idx is not None else ()
                n_envs = len(self._visualizer._context.rendered_envs_idx)
            else:
                envs_idx = self._visualizer._scene._sanitize_envs_idx(envs_idx)
                if set(envs_idx).issubset(self._visualizer._context.rendered_envs_idx):
                    gs.raise_exception("Environment index not in 'VisOptions.rendered_envs_idx'.")
                n_envs = len(envs_idx)
        else:
            envs_idx = ()

        # Sanitize 'pos', 'lookat', 'up', 'transform' input arguments
        if pos is not None:
            pos = torch.as_tensor(pos, dtype=gs.tc_float, device=gs.device)
            if pos.ndim > (1 + self._is_batched) or pos.shape[-1] != 3:
                gs.raise_exception(f"Pos shape {pos.shape} does not match (N, 3)")
            if self._is_batched and pos.ndim == 1:
                pos = pos.expand((n_envs, 3))
        if lookat is not None:
            lookat = torch.as_tensor(lookat, dtype=gs.tc_float, device=gs.device)
            if lookat.ndim > (1 + self._is_batched) or lookat.shape[-1] != 3:
                gs.raise_exception(f"Lookat shape {lookat.shape} does not match (N, 3)")
            if self._is_batched and lookat.ndim == 1:
                lookat = lookat.expand((n_envs, 3))
        if up is not None:
            up = torch.as_tensor(up, dtype=gs.tc_float, device=gs.device)
            if up.ndim > (1 + self._is_batched) or up.shape[-1] != 3:
                gs.raise_exception(f"Up shape {up.shape} does not match (N, 3)")
            if self._is_batched and up.ndim == 1:
                up = up.expand((n_envs, 3))
        if transform is not None:
            if any(data is not None for data in (pos, lookat, up)):
                gs.raise_exception("Must specify either 'transform', or ('pos', 'lookat', 'up').")
            transform = torch.as_tensor(transform, dtype=gs.tc_float, device=gs.device)
            if transform.ndim > (2 + self._is_batched) or transform.shape[-2:] != (4, 4):
                gs.raise_exception(f"Transform shape {transform.shape} does not match (N, 4, 4)")
            if self._is_batched and transform.ndim == 2:
                transform = transform.expand((n_envs, 4, 4))
        if self._is_batched:
            for data in (transform, pos, lookat, up):
                if data is not None and len(data) != n_envs:
                    gs.raise_exception(f"Input data inconsistent with 'envs_idx'.")

        # Compute redundant quantities
        if transform is None:
            pos_ = pos if pos is not None else self._pos[envs_idx]
            lookat_ = lookat if lookat is not None else self._lookat[envs_idx]
            up_ = up if up is not None else self._up[envs_idx]
            transform = gu.pos_lookat_up_to_T(pos_, lookat_, up_)
        else:
            pos, lookat, up = gu.T_to_pos_lookat_up(transform)

        # Update camera transform
        if pos is not None:
            self._pos[envs_idx] = pos
        if lookat is not None:
            self._lookat[envs_idx] = lookat
        if up is not None:
            self._up[envs_idx] = up
        self._transform[envs_idx] = transform
        self._quat[envs_idx] = gu.R_to_quat(transform[..., :3, :3])

        # Refresh rendering backend to taken into account updated camera pose
        if self._raytracer is not None:
            self._raytracer.update_camera(self)
        elif self._batch_renderer is None:
            self._rasterizer.update_camera(self)

    @gs.assert_built
    def start_recording(self):
        """
        Start recording on the camera. After recording is started, all the rgb images rendered by `camera.render()`
        will be stored, and saved to a video file when `camera.stop_recording()` is called.
        """
        self._in_recording = True

    @gs.assert_built
    def pause_recording(self):
        """
        Pause recording on the camera. After recording is paused, the rgb images rendered by `camera.render()` will
        not be stored. Recording can be resumed by calling `camera.start_recording()` again.
        """
        if not self._in_recording:
            gs.raise_exception("Recording not started.")
        self._in_recording = False

    @gs.assert_built
    def stop_recording(self, save_to_filename=None, fps=60):
        """
        Stop recording on the camera. Once this is called, all the rgb images stored so far will be saved to a video
        file. If `save_to_filename` is None, the video file will be saved with the name
        '{caller_file_name}_cam_{camera.idx}.mp4'.

        If `env_separate_rigid` in `VisOptions` is set to True, each environment will record and save a video
        separately. The filenames will be identified by the indices of the environments.

        Parameters
        ----------
        save_to_filename : str, optional
            Name of the output video file. If not provided, the name will be default to the name of the caller file,
            with camera idx, a timestamp and '.mp4' extension.
        fps : int, optional
            The frames per second of the video file.
        """

        if not self._in_recording:
            gs.raise_exception("Recording not started.")

        if save_to_filename is None:
            caller_file = inspect.stack()[-1].filename
            save_to_filename = (
                os.path.splitext(os.path.basename(caller_file))[0]
                + f'_cam_{self.idx}_{time.strftime("%Y%m%d_%H%M%S")}.mp4'
            )

        if self._is_batched:
            for env_idx in self._visualizer._context.rendered_envs_idx:
                env_imgs = [imgs[env_idx] for imgs in self._recorded_imgs]
                env_name, env_ext = os.path.splitext(save_to_filename)
                gs.tools.animate(env_imgs, f"{env_name}_{env_idx}{env_ext}", fps)
        else:
            gs.tools.animate(self._recorded_imgs, save_to_filename, fps)

        self._recorded_t_prev = -1
        self._recorded_imgs.clear()
        self._in_recording = False

    def get_pos(self, envs_idx=None):
        """The current position of the camera."""
        assert self._env_idx is None or envs_idx is None
        envs_idx = () if envs_idx is None else envs_idx
        pos = self._pos[envs_idx]
        if self._batch_renderer is None:
            pos = pos + self._envs_offset[envs_idx]
        return pos

    def get_lookat(self, envs_idx=None):
        """The current lookat point of the camera."""
        assert self._env_idx is None or envs_idx is None
        envs_idx = () if envs_idx is None else envs_idx
        lookat = self._lookat[envs_idx]
        if self._batch_renderer is None:
            lookat = lookat + self._envs_offset[envs_idx]
        return lookat

    def get_up(self, envs_idx=None):
        """The current up vector of the camera."""
        assert self._env_idx is None or envs_idx is None
        envs_idx = () if envs_idx is None else envs_idx
        return self._up[envs_idx]

    def get_quat(self, envs_idx=None):
        """The current quaternion of the camera."""
        assert self._env_idx is None or envs_idx is None
        envs_idx = () if envs_idx is None else envs_idx
        return self._quat[envs_idx]

    def get_transform(self, envs_idx=None):
        """
        The current transform matrix of the camera.
        """
        assert self._env_idx is None or envs_idx is None
        envs_idx = () if envs_idx is None else envs_idx
        transform = self._transform[envs_idx]
        if self._batch_renderer is None:
            transform = transform.clone()
            transform[..., :3, 3] += self._envs_offset[envs_idx]
        return transform

    def _repr_brief(self):
        return f"{self._repr_type()}: idx: {self._idx}, pos: {self.pos}, lookat: {self.lookat}"

    @property
    def is_built(self):
        """Whether the camera is built."""
        return self._is_built

    @property
    def idx(self):
        """The global integer index of the camera."""
        return self._idx

    @property
    def uid(self):
        """The unique ID of the camera"""
        return self._uid

    @property
    def model(self):
        """The camera model: `pinhole` or `thinlens`."""
        return self._model

    @property
    def res(self):
        """The resolution of the camera."""
        return self._res

    @property
    def fov(self):
        """The field of view of the camera."""
        return self._fov

    @property
    def aperture(self):
        """The aperture of the camera."""
        return self._aperture

    @property
    def focal_len(self):
        """The focal length for thinlens camera. Returns -1 for pinhole camera."""
        tan_half_fov = np.tan(np.deg2rad(self._fov / 2))
        if self.model == "thinlens":
            if self._res[0] > self._res[1]:
                projected_pixel_size = min(0.036 / self._res[0], 0.024 / self._res[1])
            else:
                projected_pixel_size = min(0.036 / self._res[1], 0.024 / self._res[0])
            image_dist = self._res[1] * projected_pixel_size / (2 * tan_half_fov)
            return 1.0 / (1.0 / image_dist + 1.0 / self._focus_dist)
        elif self.model == "pinhole":
            return self._res[0] / (2.0 * tan_half_fov)

    @property
    def focus_dist(self):
        """The focus distance of the camera."""
        return self._focus_dist

    @property
    def GUI(self):
        """Whether the camera will display the rendered images in a separate window."""
        return self._GUI

    @GUI.setter
    def GUI(self, value):
        self._GUI = value

    @property
    def spp(self):
        """Samples per pixel of the camera."""
        return self._spp

    @property
    def denoise(self):
        """Whether the camera will denoise the rendered image in raytracer."""
        return self._denoise

    @property
    def near(self):
        """The near plane of the camera."""
        return self._near

    @property
    def far(self):
        """The far plane of the camera."""
        return self._far

    @property
    def aspect_ratio(self):
        """The aspect ratio of the camera."""
        return self._aspect_ratio

    @property
    def env_idx(self):
        """Index of the environment bound to the camera, if any."""
        return self._env_idx

    @property
    def debug(self):
        """Whether the camera is a debug camera."""
        return self._debug

    @property
    def pos(self):
        """The current position of the camera for the tracked environment."""
        envs_idx = self._env_idx if self._is_batched else None
        return tensor_to_array(self.get_pos(envs_idx), dtype=np.float32)

    @property
    def lookat(self):
        """The current lookat point of the camera for the tracked environment."""
        envs_idx = self._env_idx if self._is_batched else None
        return tensor_to_array(self.get_lookat(envs_idx), dtype=np.float32)

    @property
    def up(self):
        """The current up vector of the camera for the tracked environment."""
        envs_idx = self._env_idx if self._is_batched else None
        return tensor_to_array(self.get_up(envs_idx), dtype=np.float32)

    @property
    def transform(self):
        """The current transform matrix of the camera for the tracked environment."""
        envs_idx = self._env_idx if self._is_batched else None
        return tensor_to_array(self.get_transform(envs_idx), dtype=np.float32)

    @cached_property
    def extrinsics(self):
        """The current extrinsics matrix of the camera."""
        res = self.transform.copy()
        res[..., :3, 1:3] *= -1
        res.flags.writeable = False
        return np.linalg.inv(res)

    @cached_property
    def intrinsics(self):
        """The current intrinsics matrix of the camera."""
        res = np.array([[self.f, 0, self.cx], [0, self.f, self.cy], [0, 0, 1]])
        res.flags.writeable = False
        return res

    @cached_property
    def projection_matrix(self):
        """Return the projection matrix for this camera."""
        a = self._aspect_ratio
        t = np.tan(np.deg2rad(0.5 * self._fov))
        n = self.near
        f = self.far
        res = np.array(
            [
                [1.0 / (a * t), 0.0, 0.0, 0.0],
                [0.0, 1.0 / t, 0.0, 0.0],
                [0.0, 0.0, (f + n) / (n - f), (2 * f * n) / (n - f)],
                [0.0, 0.0, -1.0, 0.0],
            ]
        )
        res.flags.writeable = False
        return res

    @cached_property
    def f(self):
        return 0.5 * self._res[1] / np.tan(np.deg2rad(0.5 * self._fov))

    @cached_property
    def cx(self):
        return 0.5 * self._res[0]

    @cached_property
    def cy(self):
        return 0.5 * self._res[1]<|MERGE_RESOLUTION|>--- conflicted
+++ resolved
@@ -509,27 +509,16 @@
         mask_arr : np.ndarray
             The valid depth mask. boolean array of same shape as depth_arr
         """
-<<<<<<< HEAD
-        # Compute the (denormalized) depth map using PyRender systematically.
+        # Compute the (denormalized) depth map
         if self._batch_renderer is not None:
             _, depth_arr, _, _ = self._batch_render(rgb=False, depth=True, segmentation=False, normal=False)
-            # FIXME: Converting to numpy for now
+            # FIXME: Avoid converting to numpy
             depth_arr = tensor_to_array(depth_arr)
-        elif self._rasterizer is not None:
+        else:
             self._rasterizer.update_scene()
             _, depth_arr, _, _ = self._rasterizer.render_camera(
                 self, rgb=False, depth=True, segmentation=False, normal=False
             )
-        else:
-            gs.raise_exception("Render point cloud not supported.")
-=======
-        # Compute the (denormalized) depth map using PyRender systematically
-        # TODO: Add support of BatchRendered.
-        self._rasterizer.update_scene()
-        rgb_arr, depth_arr, seg_idxc_arr, normal_arr = self._rasterizer.render_camera(
-            self, rgb=False, depth=True, segmentation=False, normal=False
-        )
->>>>>>> 6bd4e6bd
 
         # Convert OpenGL projection matrix to camera intrinsics
         width, height = self.res
