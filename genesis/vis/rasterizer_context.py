--- conflicted
+++ resolved
@@ -266,11 +266,7 @@
                     pyrender.Mesh.from_trimesh(
                         mu.create_camera_frustum(camera, color=(1.0, 1.0, 1.0, 0.3)),
                         smooth=False,
-<<<<<<< HEAD
-                    ),
-=======
-                    )
->>>>>>> 6bd4e6bd
+                    )
                 )
             self.camera_frustum_shown = True
 
