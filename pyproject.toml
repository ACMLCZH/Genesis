[build-system]
requires = ["setuptools", "wheel", "cython>=3.0.0", "numpy>=1.26.4"]
build-backend = "setuptools.build_meta"

[project]
# name = "genesis-world-nightly"
# version = "0.0.3"
name = "genesis-world"
version = "0.2.1"
description = "A universal and generative physics engine"
readme = "README.md"
requires-python = ">=3.10,<3.13"
dependencies = [
    "psutil",
    "taichi >= 1.7.2",
    "pydantic == 2.7.1",
    "numpy >= 1.26.4",
    "trimesh",
    "scipy >= 1.14",
    "libigl",
    # Cross-platform library to get various kind of CPU information such as model name
    "py-cpuinfo",
    # * Mujoco 3.3 made Native CCD an opt-out option instead of opt-in,
    #   which requires setting the disableflags 'mjDSBL_NATIVECCD'.
    "mujoco >= 3.3.0, < 3.4.0",
    "moviepy >= 2.0.0",
    # Used by `pyrender` to manage onscreen graphical windows
    "pyglet>=1.5",
    # Used by `pyrender` to load fonts
    "freetype-py",
    # Used by `pyrender` to write low-level OpenGL rendering pipeline
    "PyOpenGL>=3.1.4",
    # Use by `pyrender` to compile low-level OpenGL rendering pipeline
    "numba",
    # Use by `Mesh.remesh`, which is involve in `PBDTetEntity.sample`
    "pymeshlab",
    # Optional `trimesh` dependency for loading `.dae` mesh files
    "pycollada",
    # Used for parsing `.glb` mesh files
    "pygltflib == 1.16.0",
<<<<<<< HEAD
    # Used for parsing `.usd` mesh files
    "usd-core",
=======
>>>>>>> 345aa3c0
    # Use by `PBD3DEntity.sample` to tetrahedralize a mesh
    "tetgen >= 0.6.4",
    # Used for some advanced mesh processing such as `skeletonization`
    "PyGEL3D",
    # Use to display camera images
    "opencv-python",
    # Use by `RigidGeom.visualize_sdf` to render SDF as level 0 marching cubes
    "scikit-image",
    # Convex decomposition library
    "coacd",
    # Used for loading raytracing special texture images used by LuisaRender
    "OpenEXR",
    # Motion Planning library
    # * 1.7.0: First version distributed on PyPI (no pre-compiled binaries for Windows OS).
    #          Fix OMPL DLL search directory.
    "ompl>=1.7.0; platform_system != 'Windows'"
]

[tool.setuptools.packages.find]
where = ["."]
include = ["genesis", "genesis.*"]

[tool.setuptools.package-data]
genesis = [
    "assets/*",
    "ext/pyrender/fonts/*",
    "ext/pyrender/shaders/*",
    "ext/VolumeSampling",
]

[tool.black]
line-length = 120
force-exclude = '''
/(
    genesis/ext
)/
'''

[tool.pytest.ini_options]
addopts = [
    "--import-mode=importlib",
    "--pdbcls=IPython.terminal.debugger:TerminalPdb",
    # "--exitfirst",
    "--numprocesses=auto",
    "--dist=loadgroup",
    "--random-order-bucket=global",
    "--random-order-seed=0",
    "--max-worker-restart=0",
    "--durations=0",
    "--durations-min=40.0",
    "-m not benchmarks",
]
filterwarnings = [
    "ignore::_pytest.warning_types.PytestUnknownMarkWarning",
    "ignore::DeprecationWarning",
]
markers = [
    "benchmarks: marks benchmarks (executed independently and sequentially).",
]
log_cli_level = "WARNING"

[project.scripts]
gs = "genesis._main:main"

[project.optional-dependencies]
gen = [
    "openai",
]
dev = [
    "black",
    "pytest",
    "pytest-xdist",
    "pytest-random-order",
    "huggingface_hub",
]
docs = [
    # Note that currently sphinx 7 does not work, so we must use v6.2.1. See https://github.com/kivy/kivy/issues/8230 which tracks this issue. Once fixed we can use a later version
    "sphinx==6.2.1",
    "sphinx-autobuild",
    "pydata_sphinx_theme",
    # For spelling
    "sphinxcontrib.spelling",
    # Type hints support
    "sphinx-autodoc-typehints",
    # Copy button for code snippets
    "sphinx_copybutton",
    # Markdown parser
    "myst-parser",
    "sphinx-subfigure",
    "sphinxcontrib-video",
    "sphinx-togglebutton",
    "sphinx_design",
]
render = [
    "pybind11[global]",
    "open3d",
]<|MERGE_RESOLUTION|>--- conflicted
+++ resolved
@@ -38,11 +38,6 @@
     "pycollada",
     # Used for parsing `.glb` mesh files
     "pygltflib == 1.16.0",
-<<<<<<< HEAD
-    # Used for parsing `.usd` mesh files
-    "usd-core",
-=======
->>>>>>> 345aa3c0
     # Use by `PBD3DEntity.sample` to tetrahedralize a mesh
     "tetgen >= 0.6.4",
     # Used for some advanced mesh processing such as `skeletonization`
