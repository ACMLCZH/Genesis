--- conflicted
+++ resolved
@@ -13,12 +13,8 @@
 import genesis as gs
 import genesis.utils.geom as gu
 from genesis.utils import set_random_seed
-<<<<<<< HEAD
-from genesis.utils.image_exporter import FrameImageExporter, normalize_depth
-=======
 from genesis.utils.image_exporter import FrameImageExporter, as_grayscale_image
 from genesis.utils.misc import tensor_to_array
->>>>>>> e707fc0a
 
 from .conftest import IS_INTERACTIVE_VIEWER_AVAILABLE
 from .utils import assert_allclose, assert_array_equal, get_hf_dataset
@@ -444,15 +440,10 @@
             assert_allclose(img_data_1, img_data_2, tol=gs.EPS)
 
         # Check that there is something to see here
-<<<<<<< HEAD
-        depth_normalized_all = tuple(normalize_depth(img_data[..., None]) for img_data in depth_all)
-        frame_data = tuple(img_data.astype(np.float32) for img_data in (*rgba_all, *depth_normalized_all))
-=======
         depth_normalized_all = tuple(as_grayscale_image(img_data) for img_data in depth_all)
         frame_data = tuple(
             tensor_to_array(img_data).astype(np.float32) for img_data in (*rgba_all, *depth_normalized_all)
         )
->>>>>>> e707fc0a
         for img_data in frame_data:
             for img_data_i in img_data if n_envs else (img_data,):
                 assert np.max(np.std(img_data_i.reshape((-1, img_data_i.shape[-1])), axis=0)) > 10.0
