import math
import os
import queue
import sys
import tempfile
import xml.etree.ElementTree as ET
from pathlib import Path

import pytest
import trimesh
import torch
import numpy as np
import mujoco

import genesis as gs
import genesis.utils.geom as gu
from genesis.utils.misc import tensor_to_array

from .utils import (
    get_hf_assets,
    assert_allclose,
    build_mujoco_sim,
    build_genesis_sim,
    init_simulators,
    check_mujoco_model_consistency,
    check_mujoco_data_consistency,
    simulate_and_check_mujoco_consistency,
)


@pytest.fixture
def xml_path(request, tmp_path, model_name):
    mjcf = request.getfixturevalue(model_name)
    xml_tree = ET.ElementTree(mjcf)
    file_name = f"{model_name}.urdf" if mjcf.tag == "robot" else f"{model_name}.xml"
    file_path = str(tmp_path / file_name)
    xml_tree.write(file_path, encoding="utf-8", xml_declaration=True)
    return file_path


@pytest.fixture(scope="session")
def box_plan():
    """Generate an MJCF model for a box on a plane."""
    mjcf = ET.Element("mujoco", model="one_box")
    ET.SubElement(mjcf, "option", timestep="0.01")
    default = ET.SubElement(mjcf, "default")
    ET.SubElement(default, "geom", contype="1", conaffinity="1", condim="3", friction="1. 0.5 0.5")
    worldbody = ET.SubElement(mjcf, "worldbody")
    ET.SubElement(worldbody, "geom", type="plane", name="floor", pos="0. 0. 0.", size="40. 40. 40.")
    box_body = ET.SubElement(worldbody, "body", name="box", pos="0. 0. 0.3")
    ET.SubElement(box_body, "geom", type="box", size="0.2 0.2 0.2", pos="0. 0. 0.")
    ET.SubElement(box_body, "joint", name="root", type="free")
    return mjcf


@pytest.fixture(scope="session")
def mimic_hinges():
    mjcf = ET.Element("mujoco", model="mimic_hinges")
    ET.SubElement(mjcf, "compiler", angle="degree")
    ET.SubElement(mjcf, "option", timestep="0.01")
    worldbody = ET.SubElement(mjcf, "worldbody")
    parent = ET.SubElement(worldbody, "body", name="parent", pos="0 0 1.0")
    child1 = ET.SubElement(parent, "body", name="child1", pos="0.5 0 0")
    ET.SubElement(child1, "geom", type="capsule", size="0.05 0.2", rgba="0.9 0.1 0.1 1")
    ET.SubElement(child1, "joint", type="hinge", name="joint1", axis="0 1 0", range="-45 45")
    child2 = ET.SubElement(parent, "body", name="child2", pos="0 0.5 0")
    ET.SubElement(child2, "geom", type="capsule", size="0.05 0.2", rgba="0.1 0.1 0.9 1")
    ET.SubElement(child2, "joint", type="hinge", name="joint2", axis="0 1 0", range="-45 45")
    equality = ET.SubElement(mjcf, "equality")
    ET.SubElement(equality, "joint", name="joint_equality", joint1="joint1", joint2="joint2")
    return mjcf


@pytest.fixture(scope="session")
def box_box():
    """Generate an MJCF model for two boxes."""
    mjcf = ET.Element("mujoco", model="one_box")
    ET.SubElement(mjcf, "option", timestep="0.01")
    default = ET.SubElement(mjcf, "default")
    ET.SubElement(default, "geom", contype="1", conaffinity="1", condim="3", friction="1. 0.5 0.5")
    worldbody = ET.SubElement(mjcf, "worldbody")
    ET.SubElement(worldbody, "geom", type="plane", name="floor", pos="0. 0. 0.", size="40. 40. 40.")
    box1_body = ET.SubElement(worldbody, "body", name="box1", pos="0. 0. 0.2")
    ET.SubElement(box1_body, "geom", type="box", size="0.2 0.2 0.2", pos="0. 0. 0.", rgba="0 1 0 0.4")
    ET.SubElement(box1_body, "joint", name="root1", type="free")
    box2_body = ET.SubElement(worldbody, "body", name="box2", pos="0. 0. 0.8")
    ET.SubElement(box2_body, "geom", type="box", size="0.2 0.2 0.2", pos="0. 0. 0.", rgba="0 0 1 0.4")
    ET.SubElement(box2_body, "joint", name="root2", type="free")
    return mjcf


@pytest.fixture
def collision_edge_cases(asset_tmp_path, mode):
    assets = {}
    for i, box_size in enumerate(((0.8, 0.8, 0.04), (0.04, 0.04, 0.005))):
        tmesh = trimesh.creation.box(extents=np.array(box_size) * 2)
        mesh_path = str(asset_tmp_path / f"box{i}.obj")
        tmesh.export(mesh_path, file_type="obj")
        assets[f"box{i}"] = mesh_path

    mjcf = ET.Element("mujoco", model="one_box")
    ET.SubElement(mjcf, "option", timestep="0.005")
    default = ET.SubElement(mjcf, "default")
    ET.SubElement(default, "geom", contype="1", conaffinity="1", condim="3", friction="1. 0.5 0.5")

    asset = ET.SubElement(mjcf, "asset")
    for name, mesh_path in assets.items():
        ET.SubElement(asset, "mesh", name=name, refpos="0 0 0", refquat="1 0 0 0", file=mesh_path)

    worldbody = ET.SubElement(mjcf, "worldbody")

    if mode == 0:
        ET.SubElement(worldbody, "geom", type="box", size="0.8 0.8 0.04", pos="0. 0. 0.", rgba="0 1 0 0.4")
        box1_body = ET.SubElement(worldbody, "body", name="box1", pos="0.0 0.0 0.7")
        ET.SubElement(box1_body, "geom", type="box", size="0.04 0.04 0.005", pos="-0.758 -0.758 0.", rgba="0 0 1 0.4")
    elif mode == 1:
        ET.SubElement(worldbody, "geom", type="box", size="0.8 0.8 0.04", pos="0. 0. 0.", rgba="0 1 0 0.4")
        box1_body = ET.SubElement(worldbody, "body", name="box1", pos="-0.758 -0.758 0.7")
        ET.SubElement(box1_body, "geom", type="box", size="0.04 0.04 0.005", pos="0. 0. 0.", rgba="0 0 1 0.4")
    elif mode == 2:
        ET.SubElement(worldbody, "geom", type="box", size="0.8 0.8 0.04", pos="0. 0. 0.", rgba="0 1 0 0.4")
        box1_body = ET.SubElement(worldbody, "body", name="box1", pos="-0.758 -0.758 1.1")
        ET.SubElement(box1_body, "geom", type="box", size="0.04 0.04 0.005", pos="0. 0. 0.", rgba="0 0 1 0.4")
    elif mode == 3:
        ET.SubElement(worldbody, "geom", type="box", size="0.8 0.8 0.04", pos="0. 0. 0.", rgba="0 1 0 0.4")
        box1_body = ET.SubElement(worldbody, "body", name="box1", pos="0.0 0.0 0.7")
        ET.SubElement(box1_body, "geom", type="mesh", mesh="box1", pos="-0.758 -0.758 0.", rgba="0 0 1 0.4")
    elif mode == 4:
        ET.SubElement(worldbody, "geom", type="mesh", mesh="box0", pos="0. 0. 0.", rgba="0 1 0 0.4")
        box1_body = ET.SubElement(worldbody, "body", name="box1", pos="0.0 0.0 0.7")
        ET.SubElement(box1_body, "geom", type="mesh", mesh="box1", pos="-0.758 -0.758 0.", rgba="0 0 1 0.4")
    elif mode == 5:
        ET.SubElement(worldbody, "geom", type="mesh", mesh="box0", pos="0. 0. 0.", rgba="0 1 0 0.4")
        box1_body = ET.SubElement(worldbody, "body", name="box1", pos="-0.758 -0.758 0.7")
        ET.SubElement(box1_body, "geom", type="mesh", mesh="box1", pos="0. 0. 0.", rgba="0 0 1 0.4")
    elif mode == 6:
        ET.SubElement(worldbody, "geom", type="mesh", mesh="box0", pos="0. 0. 0.", rgba="0 1 0 0.4")
        box1_body = ET.SubElement(worldbody, "body", name="box1", pos="-0.758 -0.758 1.1")
        ET.SubElement(box1_body, "geom", type="mesh", mesh="box1", pos="0. 0. 0.", rgba="0 0 1 0.4")
    elif mode == 7:
        ET.SubElement(worldbody, "geom", type="mesh", mesh="box1", pos=" 0.758  0.758 0.", rgba="0 1 0 0.4")
        ET.SubElement(worldbody, "geom", type="mesh", mesh="box1", pos="-0.758 -0.758 0.", rgba="0 1 0 0.4")
        ET.SubElement(worldbody, "geom", type="mesh", mesh="box1", pos=" 0.758 -0.758 0.", rgba="0 1 0 0.4")
        ET.SubElement(worldbody, "geom", type="mesh", mesh="box1", pos="-0.758  0.758 0.", rgba="0 1 0 0.4")
        box1_body = ET.SubElement(worldbody, "body", name="box1", pos="0. 0. 0.7")
        ET.SubElement(box1_body, "geom", type="mesh", mesh="box0", pos="0. 0. 0.", rgba="0 0 1 0.4")
    elif mode == 8:
        ET.SubElement(worldbody, "geom", type="mesh", mesh="box1", pos=" 0.762  0.762 0.", rgba="0 1 0 0.4")
        ET.SubElement(worldbody, "geom", type="mesh", mesh="box1", pos="-0.762 -0.762 0.", rgba="0 1 0 0.4")
        ET.SubElement(worldbody, "geom", type="mesh", mesh="box1", pos=" 0.762 -0.762 0.", rgba="0 1 0 0.4")
        ET.SubElement(worldbody, "geom", type="mesh", mesh="box1", pos="-0.762  0.762 0.", rgba="0 1 0 0.4")
        box1_body = ET.SubElement(worldbody, "body", name="box1", pos="0. 0. 0.7")
        ET.SubElement(box1_body, "geom", type="mesh", mesh="box0", pos="0. 0. 0.", rgba="0 0 1 0.4")
    else:
        raise ValueError("Invalid mode")

    ET.SubElement(box1_body, "joint", name="root", type="free")

    return mjcf


@pytest.fixture(scope="session")
def two_aligned_hinges():
    mjcf = ET.Element("mujoco", model="two_aligned_hinges")
    ET.SubElement(mjcf, "option", timestep="0.05")
    default = ET.SubElement(mjcf, "default")
    ET.SubElement(default, "geom", contype="1", conaffinity="1", condim="3")
    worldbody = ET.SubElement(mjcf, "worldbody")
    link0 = ET.SubElement(worldbody, "body", name="body0")
    ET.SubElement(link0, "geom", type="capsule", fromto="0 0 0 0.5 0 0", size="0.05")
    ET.SubElement(link0, "joint", type="hinge", name="joint0", axis="0 0 1")
    link1 = ET.SubElement(link0, "body", name="body1", pos="0.5 0 0")
    ET.SubElement(link1, "geom", type="capsule", fromto="0 0 0 0.5 0 0", size="0.05")
    ET.SubElement(link1, "joint", type="hinge", name="joint1", axis="0 0 1")
    return mjcf


def _build_chain_capsule_hinge(asset_tmp_path, enable_mesh):
    if enable_mesh:
        mesh_path = str(asset_tmp_path / "capsule.obj")
        tmesh = trimesh.creation.icosphere(radius=1.0, subdivisions=1)
        tmesh.apply_transform(np.diag([0.05, 0.05, 0.25, 1]))
        tmesh.export(mesh_path, file_type="obj")

    mjcf = ET.Element("mujoco", model="two_stick_robot")
    ET.SubElement(mjcf, "option", timestep="0.05")
    default = ET.SubElement(mjcf, "default")
    ET.SubElement(default, "geom", contype="1", conaffinity="1", condim="3")
    if enable_mesh:
        asset = ET.SubElement(mjcf, "asset")
        ET.SubElement(asset, "mesh", name="capsule", refpos="0 0 -0.25", refquat="0.707 0 -0.707 0", file=mesh_path)
    worldbody = ET.SubElement(mjcf, "worldbody")
    link0 = ET.SubElement(worldbody, "body", name="body1", pos="0.1 0.2 0.0", quat="0.707 0 0.707 0")
    if enable_mesh:
        ET.SubElement(link0, "geom", type="mesh", mesh="capsule", rgba="0 0 1 0.3")
    else:
        ET.SubElement(link0, "geom", type="capsule", fromto="0 0 0 0.5 0 0", size="0.05", rgba="0 0 1 0.3")
    link1 = ET.SubElement(link0, "body", name="body2", pos="0.5 0.2 0.0", quat="0.92388 0 0 0.38268")
    if enable_mesh:
        ET.SubElement(link1, "geom", type="mesh", mesh="capsule")
    else:
        ET.SubElement(link1, "geom", type="capsule", fromto="0 0 0 0.5 0 0", size="0.05")
    ET.SubElement(link1, "joint", type="hinge", name="joint1", axis="0 0 1", pos="0.0 0.0 0.0")
    link2 = ET.SubElement(link1, "body", name="body3", pos="0.5 0.2 0.0", quat="0.92388 0 0.38268 0.0")
    if enable_mesh:
        ET.SubElement(link2, "geom", type="mesh", mesh="capsule")
    else:
        ET.SubElement(link2, "geom", type="capsule", fromto="0 0 0 0.5 0 0", size="0.05")
    ET.SubElement(link2, "joint", type="hinge", name="joint2", axis="0 1 0")
    return mjcf


@pytest.fixture(scope="session")
def chain_capsule_hinge_mesh(asset_tmp_path):
    return _build_chain_capsule_hinge(asset_tmp_path, enable_mesh=True)


@pytest.fixture(scope="session")
def chain_capsule_hinge_capsule(asset_tmp_path):
    return _build_chain_capsule_hinge(asset_tmp_path, enable_mesh=False)


def _build_multi_pendulum(n):
    """Generate an URDF model of a multi-link pendulum with n segments."""
    urdf = ET.Element("robot", name="multi_pendulum")

    # Base link
    ET.SubElement(urdf, "link", name="base")

    parent_link = "base"
    for i in range(n):
        # Continuous joint between parent and this arm
        joint = ET.SubElement(urdf, "joint", name=f"PendulumJoint_{i}", type="continuous")
        ET.SubElement(joint, "origin", xyz="0.0 0.0 0.0", rpy="0.0 0.0 0.0")
        ET.SubElement(joint, "axis", xyz="1 0 0")
        ET.SubElement(joint, "parent", link=parent_link)
        ET.SubElement(joint, "child", link=f"PendulumArm_{i}")
        ET.SubElement(joint, "limit", effort=str(100.0 * (n - i)), velocity="30.0")

        # Arm link
        arm = ET.SubElement(urdf, "link", name=f"PendulumArm_{i}")
        visual = ET.SubElement(arm, "visual")
        ET.SubElement(visual, "origin", xyz="0.0 0.0 0.5", rpy="0.0 0.0 0.0")
        geometry = ET.SubElement(visual, "geometry")
        ET.SubElement(geometry, "box", size="0.01 0.01 1.0")
        material = ET.SubElement(visual, "material", name="")
        ET.SubElement(material, "color", rgba="0.0 0.0 1.0 1.0")
        inertial = ET.SubElement(arm, "inertial")
        ET.SubElement(inertial, "origin", xyz="0.0 0.0 0.0", rpy="0.0 0.0 0.0")
        ET.SubElement(inertial, "mass", value="0.0")
        ET.SubElement(inertial, "inertia", ixx="0.0", ixy="0.0", ixz="0.0", iyy="0.0", iyz="0.0", izz="0.0")

        # Fixed joint to the mass
        joint2 = ET.SubElement(urdf, "joint", name=f"PendulumMassJoint_{i}", type="fixed")
        ET.SubElement(joint2, "origin", xyz="0.0 0.0 1.0", rpy="0.0 0.0 0.0")
        ET.SubElement(joint2, "parent", link=f"PendulumArm_{i}")
        ET.SubElement(joint2, "child", link=f"PendulumMass_{i}")

        # Mass link
        mass = ET.SubElement(urdf, "link", name=f"PendulumMass_{i}")
        visual = ET.SubElement(mass, "visual")
        ET.SubElement(visual, "origin", xyz="0.0 0.0 0.0", rpy="0.0 0.0 0.0")
        geometry = ET.SubElement(visual, "geometry")
        ET.SubElement(geometry, "sphere", radius="0.06")
        material = ET.SubElement(visual, "material", name="")
        ET.SubElement(material, "color", rgba="0.0 0.0 1.0 1.0")
        inertial = ET.SubElement(mass, "inertial")
        ET.SubElement(inertial, "origin", xyz="0.0 0.0 0.0", rpy="0.0 0.0 0.0")
        ET.SubElement(inertial, "mass", value="1.0")
        ET.SubElement(inertial, "inertia", ixx="1e-12", ixy="0.0", ixz="0.0", iyy="1e-12", iyz="0.0", izz="1e-12")

        parent_link = f"PendulumMass_{i}"

    return urdf


@pytest.fixture(scope="session")
def pendulum(asset_tmp_path):
    return _build_multi_pendulum(n=1)


@pytest.fixture(scope="session")
def double_pendulum(asset_tmp_path):
    return _build_multi_pendulum(n=2)


@pytest.fixture(scope="session")
def double_ball_pendulum():
    mjcf = ET.Element("mujoco", model="double_ball_pendulum")

    default = ET.SubElement(mjcf, "default")
    ET.SubElement(default, "joint", armature="0.1", damping="0.5")

    worldbody = ET.SubElement(mjcf, "worldbody")
    base = ET.SubElement(worldbody, "body", name="base", pos="-0.02 0.0 0.0")
    ET.SubElement(base, "joint", name="joint1", type="ball")
    ET.SubElement(
        base, "geom", name="link1_geom", type="capsule", size="0.02", fromto="0 0 0 0 0 0.5", rgba="0.8 0.2 0.2 1.0"
    )
    link2 = ET.SubElement(base, "body", name="link2", pos="0 0 0.5")
    ET.SubElement(link2, "joint", name="joint2", type="ball")
    ET.SubElement(
        link2, "geom", name="link2_geom", type="capsule", size="0.02", fromto="0 0 0 0 0 0.3", rgba="0.2 0.8 0.2 1.0"
    )
    ee = ET.SubElement(link2, "body", name="end_effector", pos="0 0 0.3")
    ET.SubElement(ee, "geom", name="ee_geom", type="sphere", size="0.02", density="200", rgba="1.0 0.8 0.2 1.0")

    return mjcf


@pytest.mark.required
@pytest.mark.parametrize("model_name", ["box_plan"])
@pytest.mark.parametrize("gs_solver", [gs.constraint_solver.CG, gs.constraint_solver.Newton])
@pytest.mark.parametrize("gs_integrator", [gs.integrator.implicitfast, gs.integrator.Euler])
@pytest.mark.parametrize("backend", [gs.cpu])
def test_box_plane_dynamics(gs_sim, mj_sim, tol):
    cube_pos = np.array([0.0, 0.0, 0.6])
    cube_quat = np.random.rand(4)
    cube_quat /= np.linalg.norm(cube_quat)
    qpos = np.concatenate((cube_pos, cube_quat))
    qvel = np.random.rand(6) * 0.2
    simulate_and_check_mujoco_consistency(gs_sim, mj_sim, qpos, qvel, num_steps=150, tol=tol)


@pytest.mark.required
@pytest.mark.adjacent_collision(True)
@pytest.mark.parametrize("model_name", ["chain_capsule_hinge_mesh"])  # FIXME: , "chain_capsule_hinge_capsule"])
@pytest.mark.parametrize("gs_solver", [gs.constraint_solver.CG, gs.constraint_solver.Newton])
@pytest.mark.parametrize("gs_integrator", [gs.integrator.implicitfast, gs.integrator.Euler])
@pytest.mark.parametrize("gjk_collision", [True, False])
@pytest.mark.parametrize("backend", [gs.cpu])
def test_simple_kinematic_chain(gs_sim, mj_sim, tol):
    simulate_and_check_mujoco_consistency(gs_sim, mj_sim, num_steps=200, tol=tol)


# Disable Genesis multi-contact because it relies on discretized geometry unlike Mujoco
@pytest.mark.required
@pytest.mark.multi_contact(False)
@pytest.mark.parametrize("xml_path", ["xml/walker.xml"])
@pytest.mark.parametrize(
    "gs_solver",
    [
        gs.constraint_solver.CG,
        # gs.constraint_solver.Newton,  # FIXME: This test is not passing because collision detection is too sensitive
    ],
)
@pytest.mark.parametrize("gs_integrator", [gs.integrator.implicitfast, gs.integrator.Euler])
@pytest.mark.parametrize("gjk_collision", [True, False])
@pytest.mark.parametrize("backend", [gs.cpu])
def test_walker(gs_sim, mj_sim, gjk_collision, tol):
    # Force numpy seed because this test is very sensitive to the initial condition
    np.random.seed(0)
    (gs_robot,) = gs_sim.entities
    qpos = np.zeros((gs_robot.n_qs,))
    qpos[2] += 0.5
    qvel = np.random.rand(gs_robot.n_dofs) * 0.2

    # Cannot simulate any longer because collision detection is very sensitive
    simulate_and_check_mujoco_consistency(gs_sim, mj_sim, qpos, qvel, num_steps=90, tol=tol)


@pytest.mark.parametrize("model_name", ["mimic_hinges"])
@pytest.mark.parametrize("gs_solver", [gs.constraint_solver.CG, gs.constraint_solver.Newton])
@pytest.mark.parametrize("gs_integrator", [gs.integrator.implicitfast, gs.integrator.Euler])
@pytest.mark.parametrize("backend", [gs.cpu])
def test_equality_joint(gs_sim, mj_sim, gs_solver):
    # there is an equality constraint
    assert gs_sim.rigid_solver.n_equalities == 1

    qpos = np.array((0.0, -1.0))
    qvel = np.array((1.0, -0.3))
    # Note that it is impossible to be more accurate than this because of the inherent stiffness of the problem.
    tol = 2e-8 if gs_solver == gs.constraint_solver.Newton else 1e-8
    simulate_and_check_mujoco_consistency(gs_sim, mj_sim, qpos, qvel, num_steps=300, tol=tol)

    # check if the two joints are equal
    gs_qpos = gs_sim.rigid_solver.qpos.to_numpy()[:, 0]
    assert_allclose(gs_qpos[0], gs_qpos[1], tol=tol)


@pytest.mark.parametrize("xml_path", ["xml/four_bar_linkage_weld.xml"])
@pytest.mark.parametrize("gs_solver", [gs.constraint_solver.CG, gs.constraint_solver.Newton])
@pytest.mark.parametrize("gs_integrator", [gs.integrator.implicitfast, gs.integrator.Euler])
@pytest.mark.parametrize("backend", [gs.cpu])
def test_equality_weld(gs_sim, mj_sim, gs_solver):
    # Must disable self-collision caused by closing the kinematic chain (adjacent link filtering is not enough)
    gs_sim.rigid_solver._enable_collision = False
    mj_sim.model.opt.disableflags |= mujoco.mjtDisableBit.mjDSBL_CONTACT

    # Must increase sol params to improve numerical stability
    sol_params = gu.default_solver_params()
    sol_params[0] = 0.02
    for entity in gs_sim.entities:
        for equality in entity.equalities:
            equality.set_sol_params(sol_params)
    mj_sim.model.eq_solref[:, 0] = sol_params[0]

    assert gs_sim.rigid_solver.n_equalities == 1
    np.random.seed(0)
    qpos = np.random.rand(gs_sim.rigid_solver.n_qs) * 0.1

    # Note that it is impossible to be more accurate than this because of the inherent stiffness of the problem.
    # The pose difference between Mujoco and Genesis (resulting from using quaternion instead of rotation matrices to
    # apply transform internally) is about 1e-15. This is fine and not surprising as it is consistent with machine
    # precision. These rounding errors are then amplified by 1e8 when computing the forces resulting from the kinematic
    # constraints. The constraints could be made softer by changing its impede parameters.
    tol = 1e-7 if gs_solver == gs.constraint_solver.Newton else 2e-5
    simulate_and_check_mujoco_consistency(gs_sim, mj_sim, qpos, num_steps=300, tol=tol)


@pytest.mark.required
@pytest.mark.parametrize("xml_path", ["xml/one_ball_joint.xml"])
@pytest.mark.parametrize("gs_solver", [gs.constraint_solver.CG, gs.constraint_solver.Newton])
@pytest.mark.parametrize("gs_integrator", [gs.integrator.implicitfast, gs.integrator.Euler])
@pytest.mark.parametrize("backend", [gs.cpu])
def test_one_ball_joint(gs_sim, mj_sim, tol):
    # FIXME: Mujoco is detecting collision for some reason...
    mj_sim.model.opt.disableflags |= mujoco.mjtDisableBit.mjDSBL_CONTACT

    simulate_and_check_mujoco_consistency(gs_sim, mj_sim, num_steps=600, tol=tol)


@pytest.mark.required
@pytest.mark.parametrize("xml_path", ["xml/rope_ball.xml", "xml/rope_hinge.xml"])
@pytest.mark.parametrize("gs_solver", [gs.constraint_solver.CG, gs.constraint_solver.Newton])
@pytest.mark.parametrize("gs_integrator", [gs.integrator.implicitfast, gs.integrator.Euler])
@pytest.mark.parametrize("gjk_collision", [True, False])
@pytest.mark.parametrize("backend", [gs.cpu])
def test_rope_ball(gs_sim, mj_sim, gs_solver, tol):
    # Make sure it is possible to set the configuration vector without failure
    gs_sim.rigid_solver.set_dofs_position(gs_sim.rigid_solver.get_dofs_position())

    check_mujoco_model_consistency(gs_sim, mj_sim, tol=tol)
    simulate_and_check_mujoco_consistency(gs_sim, mj_sim, num_steps=300, tol=5e-9)


@pytest.mark.required
@pytest.mark.multi_contact(False)
@pytest.mark.parametrize("gs_solver", [gs.constraint_solver.CG])
@pytest.mark.parametrize("gs_integrator", [gs.integrator.implicitfast])
@pytest.mark.parametrize("gjk_collision", [True, False])
@pytest.mark.parametrize("backend", [gs.cpu])
def test_urdf_rope(
    gs_solver,
    gs_integrator,
    merge_fixed_links,
    multi_contact,
    mujoco_compatibility,
    adjacent_collision,
    gjk_collision,
    dof_damping,
    show_viewer,
):
    asset_path = get_hf_assets(pattern="linear_deformable.urdf")
    xml_path = os.path.join(asset_path, "linear_deformable.urdf")

    mj_sim = build_mujoco_sim(
        xml_path,
        gs_solver,
        gs_integrator,
        merge_fixed_links,
        multi_contact,
        adjacent_collision,
        dof_damping,
        gjk_collision,
    )
    gs_sim = build_genesis_sim(
        xml_path,
        gs_solver,
        gs_integrator,
        merge_fixed_links,
        multi_contact,
        mujoco_compatibility,
        adjacent_collision,
        gjk_collision,
        show_viewer,
        mj_sim,
    )

    # Must increase sol params to improve numerical stability
    sol_params = gu.default_solver_params()
    sol_params[0] = 0.02
    gs_sim.rigid_solver.set_global_sol_params(sol_params)
    mj_sim.model.jnt_solref[:, 0] = sol_params[0]
    mj_sim.model.geom_solref[:, 0] = sol_params[0]
    mj_sim.model.eq_solref[:, 0] = sol_params[0]

    # FIXME: Tolerance must be very large due to small masses and compounding of errors over long kinematic chains
    simulate_and_check_mujoco_consistency(gs_sim, mj_sim, num_steps=300, tol=5e-5)


@pytest.mark.mujoco_compatibility(True)
@pytest.mark.multi_contact(False)  # FIXME: Mujoco has errors with multi-contact, so this test is disabled
@pytest.mark.parametrize("xml_path", ["xml/tet_tet.xml", "xml/tet_ball.xml", "xml/tet_capsule.xml"])
@pytest.mark.parametrize("gs_solver", [gs.constraint_solver.CG, gs.constraint_solver.Newton])
@pytest.mark.parametrize("gs_integrator", [gs.integrator.implicitfast, gs.integrator.Euler])
@pytest.mark.parametrize("gjk_collision", [True])
@pytest.mark.parametrize("backend", [gs.cpu])
def test_tet_primitive_shapes(gs_sim, mj_sim, gs_solver, xml_path, tol):
    # Make sure it is possible to set the configuration vector without failure
    gs_sim.rigid_solver.set_dofs_position(gs_sim.rigid_solver.get_dofs_position())

    check_mujoco_model_consistency(gs_sim, mj_sim, tol=tol)
    # FIXME: Because of very small numerical error, error could be this large even if there is no logical error
    tol = 1e-6 if xml_path == "xml/tet_tet.xml" else 2e-8
    simulate_and_check_mujoco_consistency(gs_sim, mj_sim, num_steps=1000, tol=tol)


@pytest.mark.required
@pytest.mark.parametrize("model_name", ["two_aligned_hinges"])
@pytest.mark.parametrize("gs_solver", [gs.constraint_solver.CG])
@pytest.mark.parametrize("gs_integrator", [gs.integrator.Euler])
def test_link_velocity(gs_sim, tol):
    # Check the velocity for a few "easy" special cases
    init_simulators(gs_sim, qvel=np.array([0.0, 1.0]))
    assert_allclose(gs_sim.rigid_solver.links_state.cd_vel.to_numpy(), 0, tol=tol)

    init_simulators(gs_sim, qvel=np.array([1.0, 0.0]))
    cvel_0, cvel_1 = gs_sim.rigid_solver.links_state.cd_vel.to_numpy()[:, 0]
    assert_allclose(cvel_0, np.array([0.0, 0.5, 0.0]), tol=tol)
    assert_allclose(cvel_1, np.array([0.0, 0.5, 0.0]), tol=tol)

    init_simulators(gs_sim, qpos=np.array([0.0, np.pi / 2.0]), qvel=np.array([0.0, 1.2]))
    COM = gs_sim.rigid_solver.links_state[0, 0].COM
    assert_allclose(COM, np.array([0.375, 0.125, 0.0]), tol=tol)
    xanchor = gs_sim.rigid_solver.joints_state[1, 0].xanchor
    assert_allclose(xanchor, np.array([0.5, 0.0, 0.0]), tol=tol)
    cvel_0, cvel_1 = gs_sim.rigid_solver.links_state.cd_vel.to_numpy()[:, 0]
    assert_allclose(cvel_0, 0, tol=tol)
    assert_allclose(cvel_1, np.array([-1.2 * (0.125 - 0.0), 1.2 * (0.375 - 0.5), 0.0]), tol=tol)

    # Check that the velocity is valid for a random configuration
    init_simulators(gs_sim, qpos=np.array([-0.7, 0.2]), qvel=np.array([3.0, 13.0]))
    xanchor = gs_sim.rigid_solver.joints_state[1, 0].xanchor
    theta_0, theta_1 = gs_sim.rigid_solver.qpos.to_numpy()[:, 0]
    assert_allclose(xanchor[0], 0.5 * np.cos(theta_0), tol=tol)
    assert_allclose(xanchor[1], 0.5 * np.sin(theta_0), tol=tol)
    COM = gs_sim.rigid_solver.links_state[0, 0].COM
    COM_0 = np.array([0.25 * np.cos(theta_0), 0.25 * np.sin(theta_0), 0.0])
    COM_1 = np.array(
        [
            0.5 * np.cos(theta_0) + 0.25 * np.cos(theta_0 + theta_1),
            0.5 * np.sin(theta_0) + 0.25 * np.sin(theta_0 + theta_1),
            0.0,
        ]
    )
    assert_allclose(COM, 0.5 * (COM_0 + COM_1), tol=tol)

    cvel_0, cvel_1 = gs_sim.rigid_solver.links_state.cd_vel.to_numpy()[:, 0]
    omega_0, omega_1 = gs_sim.rigid_solver.links_state.cd_ang.to_numpy()[:, 0, 2]
    assert_allclose(omega_0, 3.0, tol=tol)
    assert_allclose(omega_1 - omega_0, 13.0, tol=tol)
    cvel_0_ = omega_0 * np.array([-COM[1], COM[0], 0.0])
    assert_allclose(cvel_0, cvel_0_, tol=tol)
    cvel_1_ = cvel_0 + (omega_1 - omega_0) * np.array([xanchor[1] - COM[1], COM[0] - xanchor[0], 0.0])
    assert_allclose(cvel_1, cvel_1_, tol=tol)

    xpos_0, xpos_1 = gs_sim.rigid_solver.links_state.pos.to_numpy()[:, 0]
    assert_allclose(xpos_0, 0.0, tol=tol)
    assert_allclose(xpos_1, xanchor, tol=tol)
    xvel_0, xvel_1 = gs_sim.rigid_solver.get_links_vel()
    assert_allclose(xvel_0, 0.0, tol=tol)
    xvel_1_ = omega_0 * np.array([-xpos_1[1], xpos_1[0], 0.0])
    assert_allclose(xvel_1, xvel_1_, tol=tol)
    civel_0, civel_1 = gs_sim.rigid_solver.get_links_vel(ref="link_com")
    civel_0_ = omega_0 * np.array([-COM_0[1], COM_0[0], 0.0])
    assert_allclose(civel_0, civel_0_, tol=tol)
    civel_1_ = omega_0 * np.array([-COM_1[1], COM_1[0], 0.0]) + (omega_1 - omega_0) * np.array(
        [xanchor[1] - COM_1[1], COM_1[0] - xanchor[0], 0.0]
    )
    assert_allclose(civel_1, civel_1_, tol=tol)


@pytest.mark.required
@pytest.mark.merge_fixed_links(False)
@pytest.mark.parametrize("model_name", ["pendulum"])
@pytest.mark.parametrize("gs_solver", [gs.constraint_solver.CG])
@pytest.mark.parametrize("gs_integrator", [gs.integrator.Euler])
def test_pendulum_links_acc(gs_sim, tol):
    pendulum = gs_sim.entities[0]
    g = gs_sim.rigid_solver._gravity[0][2]

    # Make sure that the linear and angular acceleration matches expectation
    theta = np.random.rand()
    theta_dot = np.random.rand()
    pendulum.set_qpos([theta])
    pendulum.set_dofs_velocity([theta_dot])
    for _ in range(100):
        # Backup state before integration
        theta = float(gs_sim.rigid_solver.qpos.to_numpy())
        theta_dot = float(gs_sim.rigid_solver.dofs_state.vel.to_numpy())

        # Run one simulation step
        gs_sim.scene.step()

        # Angular acceleration:
        # * acc_ang_x = - sin(theta) * g
        acc_ang = gs_sim.rigid_solver.get_links_acc_ang()
        assert_allclose(acc_ang[0], 0, tol=tol)
        assert_allclose(acc_ang[2], np.array([-np.sin(theta) * g, 0.0, 0.0]), tol=tol)
        # Linear spatial acceleration:
        # * acc_spatial_lin_y = sin(theta) * g
        acc_spatial_lin_world = gs_sim.rigid_solver.links_state.cacc_lin.to_numpy()
        assert_allclose(acc_spatial_lin_world[0], 0, tol=tol)
        R = np.array(
            [
                [1.0, 0.0, 0.0],
                [0.0, np.cos(theta), np.sin(theta)],
                [0.0, -np.sin(theta), np.cos(theta)],
            ]
        )
        acc_spatial_lin_local = R @ acc_spatial_lin_world[2, 0]
        assert_allclose(acc_spatial_lin_local, np.array([0.0, np.sin(theta) * g, 0.0]), tol=tol)
        # Linear true acceleration:
        # * acc_classical_lin_y = sin(theta) * g (tangential angular acceleration effect)
        # * acc_classical_lin_z = - theta_dot ** 2  (radial centripedal effect)
        acc_classical_lin_world = gs_sim.rigid_solver.get_links_acc(mimick_imu=False).cpu()
        assert_allclose(acc_classical_lin_world[0], 0, tol=tol)
        acc_classical_lin_local = R @ acc_classical_lin_world[2].numpy()
        assert_allclose(acc_classical_lin_local, np.array([0.0, np.sin(theta) * g, -(theta_dot**2)]), tol=tol)
        # IMU accelerometer data:
        # * acc_classical_lin_z = - theta_dot ** 2 - cos(theta) * g
        acc_imu = gs_sim.rigid_solver.get_links_acc(mimick_imu=True)[2]
        assert_allclose(acc_imu, np.array([0.0, 0.0, -(theta_dot**2) - np.cos(theta) * g]), tol=tol)

    # Hold the pendulum straight using PD controller and check again
    pendulum.set_dofs_kp([4000.0])
    pendulum.set_dofs_kv([100.0])
    pendulum.control_dofs_position([0.5 * np.pi])
    for _ in range(400):
        gs_sim.scene.step()
    acc_classical_lin_world = gs_sim.rigid_solver.get_links_acc(mimick_imu=False)
    assert_allclose(acc_classical_lin_world, 0, tol=tol)


@pytest.mark.required
@pytest.mark.merge_fixed_links(False)
@pytest.mark.parametrize("model_name", ["double_pendulum"])
@pytest.mark.parametrize("gs_solver", [gs.constraint_solver.CG])
@pytest.mark.parametrize("gs_integrator", [gs.integrator.Euler])
def test_double_pendulum_links_acc(gs_sim, tol):
    robot = gs_sim.entities[0]

    # Make sure that the linear and angular acceleration matches expectation
    qpos = np.random.rand(2)
    qvel = np.random.rand(2)
    robot.set_qpos(qpos)
    robot.set_dofs_velocity(qvel)
    for _ in range(100):
        # Backup state before integration
        theta = gs_sim.rigid_solver.qpos.to_numpy()[:, 0]
        theta_dot = gs_sim.rigid_solver.dofs_state.vel.to_numpy()[:, 0]

        # Run one simulation step
        gs_sim.scene.step()

        # Backup acceleration before integration
        theta_ddot = gs_sim.rigid_solver.dofs_state.acc.to_numpy()[:, 0]

        # Angular acceleration
        acc_ang = tensor_to_array(gs_sim.rigid_solver.get_links_acc_ang())
        assert_allclose(acc_ang[0], 0, tol=tol)
        assert_allclose(acc_ang[1], [theta_ddot[0], 0.0, 0.0], tol=tol)
        assert_allclose(acc_ang[-1], [theta_ddot[0] + theta_ddot[1], 0.0, 0.0], tol=tol)

        # Linear spatial acceleration
        cacc_spatial_lin_world = gs_sim.rigid_solver.links_state.cacc_lin.to_numpy()[[0, 2, 4], 0]
        com = gs_sim.rigid_solver.links_state.COM.to_numpy()[-1, 0]
        pos = gs_sim.rigid_solver.links_state.pos.to_numpy()[[0, 2, 4], 0]
        assert_allclose(cacc_spatial_lin_world[1], np.cross(acc_ang[2], com), tol=tol)
        acc_spatial_lin_world = cacc_spatial_lin_world + np.cross(acc_ang[[0, 2, 4]], pos - com)
        assert_allclose(acc_spatial_lin_world[0], 0, tol=tol)
        theta_world = theta.cumsum()
        R = np.array(
            [
                [np.ones_like(theta), np.zeros_like(theta), np.zeros_like(theta)],
                [np.zeros_like(theta), np.cos(theta_world), np.sin(theta_world)],
                [np.zeros_like(theta), -np.sin(theta_world), np.cos(theta_world)],
            ]
        )
        acc_spatial_lin_local = np.matmul(np.moveaxis(R, 2, 0), acc_spatial_lin_world[1:, :, None])[..., 0]
        assert_allclose(acc_spatial_lin_local[0], np.array([0.0, -theta_ddot[0], 0.0]), tol=tol)
        assert_allclose(
            acc_spatial_lin_local[1],
            R[..., 1] @ (R[..., 0].T @ np.array([0.0, -theta_ddot[0], theta_dot[0] * theta_dot[1]]))
            + np.array([0.0, -theta_ddot.sum(), 0.0]),
            tol=tol,
        )

        # Linear true acceleration
        acc_classical_lin_world = tensor_to_array(gs_sim.rigid_solver.get_links_acc(mimick_imu=False)[[0, 2, 4]])
        assert_allclose(acc_classical_lin_world[0], 0, tol=tol)
        acc_classical_lin_local = np.matmul(np.moveaxis(R, 2, 0), acc_classical_lin_world[1:, :, None])[..., 0]
        assert_allclose(acc_classical_lin_local[0], np.array([0.0, -theta_ddot[0], -theta_dot[0] ** 2]), tol=tol)
        assert_allclose(
            acc_classical_lin_local[1],
            R[..., 1] @ acc_classical_lin_world[1] + np.array([0.0, -theta_ddot.sum(), -theta_dot.sum() ** 2]),
            tol=tol,
        )

    # Hold the double pendulum straight using PD controller and check again
    robot.set_dofs_kp([6000.0, 4000.0])
    robot.set_dofs_kv([200.0, 150.0])
    robot.control_dofs_position([0.5 * np.pi, 0.0])
    for _ in range(900):
        gs_sim.scene.step()
    acc_classical_lin_world = gs_sim.rigid_solver.get_links_acc(mimick_imu=False)
    assert_allclose(acc_classical_lin_world, 0, tol=tol)


@pytest.mark.parametrize("model_name", ["box_box"])
@pytest.mark.parametrize("gs_solver", [gs.constraint_solver.CG, gs.constraint_solver.Newton])
@pytest.mark.parametrize("gs_integrator", [gs.integrator.implicitfast, gs.integrator.Euler])
@pytest.mark.parametrize("backend", [gs.cpu, gs.gpu])
def test_box_box_dynamics(gs_sim):
    (gs_robot,) = gs_sim.entities
    for _ in range(20):
        cube1_pos = np.array([0.0, 0.0, 0.2])
        cube1_quat = np.array([1.0, 0.0, 0.0, 0.0])
        cube2_pos = np.array([0.0, 0.0, 0.65 + 0.1 * np.random.rand()])
        cube2_quat = gu.xyz_to_quat(
            np.array([*(0.15 * np.random.rand(2)), np.pi * np.random.rand()]),
        )
        init_simulators(gs_sim, qpos=np.concatenate((cube1_pos, cube1_quat, cube2_pos, cube2_quat)))
        for i in range(110):
            gs_sim.scene.step()
            if i > 100:
                qvel = gs_robot.get_dofs_velocity()
                assert_allclose(qvel, 0, atol=1e-2)

        qpos = gs_robot.get_dofs_position()
        assert_allclose(qpos[8], 0.6, atol=2e-3)


@pytest.mark.parametrize(
    "box_box_detection, gjk_collision, dynamics",
    [
        (True, False, False),
        (False, False, False),
        (False, False, True),
        (False, True, False),
    ],
)
@pytest.mark.parametrize("backend", [gs.cpu])  # TODO: Cannot afford GPU test for this one
def test_many_boxes_dynamics(box_box_detection, gjk_collision, dynamics, show_viewer):
    scene = gs.Scene(
        rigid_options=gs.options.RigidOptions(
            dt=0.01,
            box_box_detection=box_box_detection,
            max_collision_pairs=1000,
            use_gjk_collision=gjk_collision,
        ),
        viewer_options=gs.options.ViewerOptions(
            camera_pos=(10, 10, 10),
            camera_lookat=(0.0, 0.0, 0.0),
            camera_fov=40,
        ),
        show_viewer=show_viewer,
    )
    plane = scene.add_entity(
        gs.morphs.Plane(),
    )
    for n in range(5**3):
        i, j, k = int(n / 25), int(n / 5) % 5, n % 5
        scene.add_entity(
            gs.morphs.Box(
                pos=(i * 1.01, j * 1.01, k * 1.01 + 0.5),
                size=(1.0, 1.0, 1.0),
            ),
            surface=gs.surfaces.Default(
                color=(*np.random.rand(3), 0.7),
            ),
        )
    scene.build()

    if dynamics:
        for entity in scene.entities[1:]:
            entity.set_dofs_velocity(4.0 * np.random.rand(6))
    num_steps = 650 if dynamics else 150
    for i in range(num_steps):
        scene.step()
        if i > num_steps - 50:
            qvel = scene.rigid_solver.get_dofs_velocity().reshape((6, -1))
            # Checking the average velocity because is always one cube moving depending on the machine.
            assert_allclose(torch.linalg.norm(qvel, dim=0).mean(), 0, atol=0.05)

    for n, entity in enumerate(scene.entities[1:]):
        i, j, k = int(n / 25), int(n / 5) % 5, n % 5
        qpos = entity.get_dofs_position()
        if dynamics:
            assert qpos[:2].norm() < 20.0
            assert qpos[2] < 5.0
        else:
            qpos0 = np.array((i * 1.01, j * 1.01, k * 1.01 + 0.5))
            assert_allclose(qpos[:3], qpos0, atol=0.05)
            assert_allclose(qpos[3:], 0, atol=0.03)


@pytest.mark.required
@pytest.mark.parametrize("xml_path", ["xml/franka_emika_panda/panda.xml"])
@pytest.mark.parametrize("gs_solver", [gs.constraint_solver.CG])
@pytest.mark.parametrize("gs_integrator", [gs.integrator.Euler])
@pytest.mark.parametrize("backend", [gs.cpu, gs.gpu])
def test_robot_kinematics(gs_sim, mj_sim, tol):
    # Disable all constraints and actuation
    mj_sim.model.opt.disableflags |= mujoco.mjtDisableBit.mjDSBL_CONSTRAINT
    mj_sim.model.opt.disableflags |= mujoco.mjtDisableBit.mjDSBL_ACTUATION
    gs_sim.rigid_solver.dofs_state.ctrl_mode.fill(gs.CTRL_MODE.FORCE)
    gs_sim.rigid_solver._enable_collision = False
    gs_sim.rigid_solver._enable_joint_limit = False
    gs_sim.rigid_solver._disable_constraint = True

    check_mujoco_model_consistency(gs_sim, mj_sim, tol=tol)

    (gs_robot,) = gs_sim.entities
    dof_bounds = gs_sim.rigid_solver.dofs_info.limit.to_numpy()
    for _ in range(100):
        qpos = dof_bounds[:, 0] + (dof_bounds[:, 1] - dof_bounds[:, 0]) * np.random.rand(gs_robot.n_qs)
        init_simulators(gs_sim, mj_sim, qpos)
        check_mujoco_data_consistency(gs_sim, mj_sim, tol=tol)


@pytest.mark.required
def test_robot_scaling(show_viewer, tol):
    mass = None
    links_pos = None
    for scale in (0.5, 1.0, 2.0):
        scene = gs.Scene(
            sim_options=gs.options.SimOptions(
                gravity=(0, 0, -10.0),
            ),
            show_viewer=show_viewer,
            show_FPS=False,
        )
        robot = scene.add_entity(
            gs.morphs.MJCF(
                file="xml/franka_emika_panda/panda.xml",
                scale=scale,
            ),
        )
        scene.build()

        mass_ = robot.get_mass() / scale**3
        if mass is None:
            mass = mass_
        assert_allclose(mass, mass_, tol=tol)

        dofs_lower_bound, dofs_upper_bound = robot.get_dofs_limit()
        qpos = dofs_lower_bound
        robot.set_dofs_position(qpos)

        links_pos_ = robot.get_links_pos() / scale
        if links_pos is None:
            links_pos = links_pos_
        assert_allclose(links_pos, links_pos_, tol=tol)

        scene.step()
        qf_passive = scene.rigid_solver.dofs_state.qf_passive.to_numpy()
        assert_allclose(qf_passive, 0, tol=tol)


@pytest.mark.required
def test_info_batching(tol):
    scene = gs.Scene(
        rigid_options=gs.options.RigidOptions(
            batch_dofs_info=True,
            batch_joints_info=True,
            batch_links_info=True,
        ),
        show_viewer=False,
        show_FPS=False,
    )
    plane = scene.add_entity(
        gs.morphs.Plane(),
    )
    robot = scene.add_entity(
        gs.morphs.MJCF(file="xml/franka_emika_panda/panda.xml"),
    )
    scene.build(n_envs=2)

    scene.step()
    qposs = robot.get_qpos()
    assert_allclose(qposs[0], qposs[1], tol=tol)


@pytest.mark.required
@pytest.mark.skipif(sys.platform == "darwin", reason="Segfault inside 'shadow_mapping_pass' on MacOS VM.")
@pytest.mark.xfail(reason="This test is not passing on all platforms for now.")
def test_batched_offscreen_rendering(show_viewer, tol):
    scene = gs.Scene(
        vis_options=gs.options.VisOptions(
            # rendered_envs_idx=(0, 1, 2),
            env_separate_rigid=False,
        ),
        show_viewer=show_viewer,
        show_FPS=False,
    )
    plane = scene.add_entity(
        morph=gs.morphs.Plane(),
        surface=gs.surfaces.Aluminium(
            ior=10.0,
        ),
    )
    scene.add_entity(
        morph=gs.morphs.Mesh(
            file="meshes/sphere.obj",
            scale=0.1,
            pos=(-0.2, -0.8, 0.2),
            fixed=True,
        ),
        surface=gs.surfaces.Rough(
            diffuse_texture=gs.textures.ColorTexture(
                color=(1.0, 0.5, 0.5),
            ),
        ),
    )
    scene.add_entity(
        morph=gs.morphs.Mesh(
            file="meshes/sphere.obj",
            scale=0.1,
            pos=(-0.2, -0.5, 0.2),
            fixed=True,
        ),
        surface=gs.surfaces.Rough(
            color=(1.0, 1.0, 1.0),
        ),
    )
    scene.add_entity(
        morph=gs.morphs.Mesh(
            file="meshes/sphere.obj",
            scale=0.1,
            pos=(-0.2, -0.2, 0.2),
            fixed=True,
        ),
        surface=gs.surfaces.Smooth(
            color=(0.6, 0.8, 1.0),
        ),
    )
    scene.add_entity(
        morph=gs.morphs.Mesh(
            file="meshes/sphere.obj",
            scale=0.1,
            pos=(-0.2, 0.2, 0.2),
            fixed=True,
        ),
        surface=gs.surfaces.Iron(
            color=(1.0, 1.0, 1.0),
        ),
    )
    scene.add_entity(
        morph=gs.morphs.Mesh(
            file="meshes/sphere.obj",
            scale=0.1,
            pos=(-0.2, 0.5, 0.2),
            fixed=True,
        ),
        surface=gs.surfaces.Gold(
            color=(1.0, 1.0, 1.0),
        ),
    )
    scene.add_entity(
        morph=gs.morphs.Mesh(
            file="meshes/sphere.obj",
            scale=0.1,
            pos=(-0.2, 0.8, 0.2),
            fixed=True,
        ),
        surface=gs.surfaces.Glass(
            color=(1.0, 1.0, 1.0),
        ),
    )
    scene.add_entity(
        morph=gs.morphs.Mesh(
            file="meshes/sphere.obj",
            scale=0.1,
            pos=(0.2, -0.8, 0.2),
            fixed=True,
        ),
        surface=gs.surfaces.Smooth(
            color=(1.0, 1.0, 1.0, 0.5),
        ),
    )
    scene.add_entity(
        morph=gs.morphs.Mesh(
            file="meshes/wooden_sphere_OBJ/wooden_sphere.obj",
            scale=0.025,
            pos=(0.2, -0.5, 0.2),
            fixed=True,
        ),
    )
    scene.add_entity(
        morph=gs.morphs.Mesh(
            file="meshes/wooden_sphere_OBJ/wooden_sphere.obj",
            scale=0.025,
            pos=(0.2, -0.2, 0.2),
            fixed=True,
        ),
        surface=gs.surfaces.Rough(
            diffuse_texture=gs.textures.ImageTexture(
                image_path="textures/checker.png",
            )
        ),
    )
    robot = scene.add_entity(
        gs.morphs.MJCF(file="xml/franka_emika_panda/panda.xml"),
    )
    cam = scene.add_camera(
        pos=(0.9, 0.0, 0.4),
        lookat=(0.0, 0.0, 0.4),
        res=(500, 500),
        fov=60,
        spp=512,
        GUI=False,
    )
    scene.build(n_envs=3, env_spacing=(2.0, 2.0))

    for _ in range(10):
        dofs_lower_bound, dofs_upper_bound = robot.get_dofs_limit()
        qpos = dofs_lower_bound + (dofs_upper_bound - dofs_lower_bound) * torch.rand(robot.n_qs)

        steps_rgb_arrays = []
        for _ in range(2):
            scene.step()

            robots_rgb_arrays = []
            robot.set_qpos(torch.tile(qpos, (3, 1)))
            scene.visualizer.update()
            for i in range(3):
                pos_i = scene.envs_offset[i] + np.array([0.9, 0.0, 0.4])
                lookat_i = scene.envs_offset[i] + np.array([0.0, 0.0, 0.4])
                cam.set_pose(pos=pos_i, lookat=lookat_i)
                rgb_array, *_ = cam.render()
                assert np.std(rgb_array) > 10.0
                robots_rgb_arrays.append(rgb_array)

            steps_rgb_arrays.append(robots_rgb_arrays)

        for i in range(3):
            assert_allclose(steps_rgb_arrays[0][i], steps_rgb_arrays[1][i], tol=tol)


@pytest.mark.required
@pytest.mark.skipif(sys.platform == "darwin", reason="Segfault inside 'shadow_mapping_pass' on MacOS VM.")
@pytest.mark.xfail(reason="This test is not passing on all platforms for now.")
def test_batched_mounted_camera_rendering(show_viewer, tol):
    scene = gs.Scene(
        vis_options=gs.options.VisOptions(
            env_separate_rigid=False,
        ),
        show_viewer=show_viewer,
        show_FPS=False,
    )
    plane = scene.add_entity(
        morph=gs.morphs.Plane(),
        surface=gs.surfaces.Aluminium(
            ior=10.0,
        ),
    )
    scene.add_entity(
        morph=gs.morphs.Mesh(
            file="meshes/sphere.obj",
            scale=0.1,
            pos=(-0.2, -0.5, 0.2),
            fixed=True,
        ),
        surface=gs.surfaces.Rough(
            diffuse_texture=gs.textures.ColorTexture(
                color=(1.0, 0.5, 0.5),
            ),
        ),
    )
    robot = scene.add_entity(
        gs.morphs.MJCF(file="xml/franka_emika_panda/panda.xml"),
    )
    n_envs = 3
    env_spacing = (2.0, 2.0)
    cams = [scene.add_camera(GUI=show_viewer, fov=70) for _ in range(n_envs)]
    scene.build(n_envs=n_envs, env_spacing=env_spacing)

    T = np.eye(4)
    T[:3, :3] = np.array([[1, 0, 0], [0, -1, 0], [0, 0, -1]])
    T[:3, 3] = np.array([0.1, 0.0, 0.1])
    for nenv, cam in enumerate(cams):
        cam.attach(robot.get_link("hand"), T, nenv)

    target_quat = np.tile(np.array([0, 1, 0, 0]), [n_envs, 1])  # pointing downwards
    center = np.tile(np.array([-0.25, -0.25, 0.5]), [n_envs, 1])
    rng = np.random.default_rng(42)
    angular_speed = rng.uniform(-10, 10, n_envs)
    r = 0.25

    ee_link = robot.get_link("hand")

    steps_rgb_queue: queue.Queue[list[np.ndarray]] = queue.Queue(maxsize=2)

    for i in range(50):
        target_pos = np.zeros([n_envs, 3])
        target_pos[:, 0] = center[:, 0] + np.cos(i / 360 * np.pi * angular_speed) * r
        target_pos[:, 1] = center[:, 1] + np.sin(i / 360 * np.pi * angular_speed) * r
        target_pos[:, 2] = center[:, 2]

        q = robot.inverse_kinematics(
            link=ee_link,
            pos=target_pos,
            quat=target_quat,
            rot_mask=[False, False, True],  # for demo purpose: only restrict direction of z-axis
        )

        robot.set_qpos(q)
        scene.step()
        if i < 10:
            # skip the first few frames because the robots start off with the same state
            for cam in cams:
                cam.render()
            continue
        robots_rgb_arrays = []
        for cam in cams:
            rgb_array, *_ = cam.render()
            assert np.std(rgb_array) > 10.0
            robots_rgb_arrays.append(rgb_array)
        steps_rgb_queue.put(robots_rgb_arrays)

        if steps_rgb_queue.full():  # we have a set of 2 consecutive frames
            diff_tol = 0.02  # expect atlest 2% difference between each frame
            frames_t_minus_1 = steps_rgb_queue.get()
            frames_t = steps_rgb_queue.get()
            for i in range(n_envs):
                diff = frames_t[i] - frames_t_minus_1[i]
                assert np.count_nonzero(diff) > diff_tol * np.prod(diff.shape)


@pytest.mark.required
@pytest.mark.parametrize("backend", [gs.cpu])
def test_pd_control(show_viewer):
    scene = gs.Scene(
        sim_options=gs.options.SimOptions(
            substeps=1,  # This is essential to be able to emulate native PD control
        ),
        rigid_options=gs.options.RigidOptions(
            batch_dofs_info=True,
            enable_self_collision=False,
            integrator=gs.integrator.approximate_implicitfast,
        ),
        # vis_options=gs.options.VisOptions(
        #     rendered_envs_idx=(1,),
        # ),
        show_viewer=show_viewer,
        show_FPS=False,
    )
    robot = scene.add_entity(
        gs.morphs.MJCF(
            file="xml/franka_emika_panda/panda.xml",
        ),
    )
    scene.build(n_envs=2)

    MOTORS_POS_TARGET = torch.tensor(
        [0.6900, -0.1100, -0.7200, -2.7300, -0.1500, 2.6400, 0.8900, 0.0400, 0.0400],
        dtype=gs.tc_float,
        device=gs.device,
    )
    MOTORS_KP = torch.tensor(
        [4500.0, 4500.0, 3500.0, 3500.0, 2000.0, 2000.0, 2000.0, 100.0, 100.0],
        dtype=gs.tc_float,
        device=gs.device,
    )
    MOTORS_KD = torch.tensor(
        [450.0, 450.0, 350.0, 350.0, 200.0, 200.0, 200.0, 10.0, 10.0],
        dtype=gs.tc_float,
        device=gs.device,
    )

    robot.set_dofs_kp(MOTORS_KP, envs_idx=0)
    robot.set_dofs_kv(MOTORS_KD, envs_idx=0)
    robot.control_dofs_position(MOTORS_POS_TARGET, envs_idx=0)

    # Must update DoF armature to emulate implicit damping for force control.
    # This is equivalent to the first-order correction term involved in implicit integration scheme,
    # in the particular case where `approximate_implicitfast` integrator is used.
    robot.set_dofs_armature(robot.get_dofs_armature(envs_idx=1) + MOTORS_KD * scene.sim._substep_dt, envs_idx=1)

    for i in range(1000):
        dofs_pos = robot.get_qpos(envs_idx=1)
        dofs_vel = robot.get_dofs_velocity(envs_idx=1)
        dofs_torque = MOTORS_KP * (MOTORS_POS_TARGET - dofs_pos) - MOTORS_KD * dofs_vel
        robot.control_dofs_force(dofs_torque, envs_idx=1)
        scene.step()
        qf_applied = scene.rigid_solver.dofs_state.qf_applied.to_torch(device="cpu").T
        # dofs_torque = robot.get_dofs_control_force().cpu()
        assert_allclose(qf_applied[0], qf_applied[1], tol=1e-6)


@pytest.mark.required
@pytest.mark.parametrize("relative", [False, True])
def test_set_root_pose(relative, show_viewer, tol):
    ROBOT_POS_ZERO = (0.0, 0.4, 0.1)
    ROBOT_EULER_ZERO = (0.0, 0.0, 90.0)
    CUBE_POS_ZERO = (0.65, 0.0, 0.02)
    CUBE_EULER_ZERO = (0.0, 90.0, 0.0)

    scene = gs.Scene(
        show_viewer=show_viewer,
        show_FPS=False,
    )
    robot = scene.add_entity(
        gs.morphs.MJCF(
            file="xml/franka_emika_panda/panda.xml",
            pos=ROBOT_POS_ZERO,
            euler=ROBOT_EULER_ZERO,
        ),
    )
    cube = scene.add_entity(
        gs.morphs.Box(
            size=(0.04, 0.04, 0.04),
            pos=CUBE_POS_ZERO,
            euler=CUBE_EULER_ZERO,
        ),
    )
    scene.build()

    for _ in range(2):
        scene.reset()

        for entity, pos_zero, euler_zero in (
            (robot, ROBOT_POS_ZERO, ROBOT_EULER_ZERO),
            (cube, CUBE_POS_ZERO, CUBE_EULER_ZERO),
        ):
            pos_zero = torch.tensor(pos_zero, device="cpu", dtype=gs.tc_float)
            euler_zero = torch.deg2rad(torch.tensor(euler_zero, dtype=gs.tc_float))

            assert_allclose(entity.get_pos(), pos_zero, tol=tol)
            euler = gu.quat_to_xyz(entity.get_quat(), rpy=True)
            assert_allclose(euler, euler_zero, tol=5e-4)

            pos_delta = torch.rand(3, device="cpu", dtype=gs.tc_float)
            entity.set_pos(pos_delta, relative=relative)
            quat_delta = torch.rand(4, device="cpu", dtype=gs.tc_float)
            quat_delta /= torch.linalg.norm(quat_delta)
            entity.set_quat(quat_delta, relative=relative)

            pos_ref = pos_delta + pos_zero if relative else pos_delta
            assert_allclose(entity.get_pos(), pos_ref, tol=tol)
            euler = gu.quat_to_xyz(entity.get_quat(), rpy=True)
            quat_zero = gu.xyz_to_quat(euler_zero, rpy=True)
            if relative:
                quat_ref = gu.transform_quat_by_quat(quat_zero, quat_delta)
            else:
                quat_ref = quat_delta
            euler_ref = gu.quat_to_xyz(quat_ref, rpy=True)
            assert_allclose(euler, euler_ref, tol=tol)


@pytest.mark.required
@pytest.mark.parametrize("n_envs, batched", [(0, False), (3, True)])
def test_set_sol_params(n_envs, batched, tol):
    scene = gs.Scene(
        sim_options=gs.options.SimOptions(
            dt=0.01,
            substeps=1,
        ),
        rigid_options=gs.options.RigidOptions(
            batch_joints_info=batched,
        ),
        show_viewer=False,
        show_FPS=False,
    )
    robot = scene.add_entity(
        gs.morphs.MJCF(
            file="xml/franka_emika_panda/panda.xml",
            pos=(0.0, 0.4, 0.1),
            euler=(0, 0, 90),
        ),
    )
    scene.build(n_envs=2)
    assert scene.sim._substep_dt == 0.01

    for objs, batched in ((robot.joints, batched), (robot.geoms, False), (robot.equalities, True)):
        for obj in objs:
            sol_params = obj.sol_params + 1.0
            obj.set_sol_params(sol_params)
            with pytest.raises(AssertionError):
                assert_allclose(obj.sol_params, sol_params, tol=tol)
            sol_params = np.zeros(((scene.n_envs,) if scene.n_envs > 0 and batched else ()) + (7,))
            obj.set_sol_params(sol_params)
            sol_params = np.tile(
                [2.0e-02, 0.0, 1e-4, 1e-4, 0.0, 1e-4, 1.0],
                ((scene.n_envs,) if scene.n_envs > 0 and batched else ()) + (1,),
            )
            assert_allclose(obj.sol_params, sol_params, tol=tol)


@pytest.mark.required
@pytest.mark.mujoco_compatibility(False)
@pytest.mark.parametrize("xml_path", ["xml/humanoid.xml"])
@pytest.mark.parametrize("gs_solver", [gs.constraint_solver.Newton])
@pytest.mark.parametrize("gs_integrator", [gs.integrator.Euler])
@pytest.mark.parametrize("gjk_collision", [True])
@pytest.mark.parametrize("backend", [gs.cpu, gs.gpu])
def test_stickman(gs_sim, mj_sim, tol):
    # Make sure that "static" model information are matching
    check_mujoco_model_consistency(gs_sim, mj_sim, tol=tol)

    # Initialize the simulation
    init_simulators(gs_sim)

    # Run the simulation for a few steps
    qvel_norminf_all = []
    for i in range(6000):
        gs_sim.scene.step()
        if i > 4000:
            (gs_robot,) = gs_sim.entities
            qvel = gs_robot.get_dofs_velocity()
            qvel_norminf = torch.linalg.norm(qvel, ord=math.inf)
            qvel_norminf_all.append(qvel_norminf)
    np.testing.assert_array_less(torch.median(torch.stack(qvel_norminf_all, dim=0)).cpu(), 0.1)

    qpos = gs_robot.get_dofs_position()
    assert torch.linalg.norm(qpos[:2]) < 1.3
    body_z = gs_sim.rigid_solver.links_state.pos.to_numpy()[:-1, 0, 2]
    np.testing.assert_array_less(0, body_z + gs.EPS)


def move_cube(use_suction, mode, show_viewer):
    # Add DoF armature to improve numerical stability if not using 'approximate_implicitfast' integrator.
    #
    # This is necessary because the first-order correction term involved in the implicit integration schemes
    # 'implicitfast' and 'Euler' are only able to stabilize each entity independently, from the forces that were
    # obtained from the instable accelerations. As a result, eveything is fine as long as the entities are not
    # interacting with each other, but it induces unrealistic motion otherwise. In this case, the acceleration of the
    # cube being lifted is based on the acceleration that the gripper would have without implicit damping.
    #
    # The only way to correct this would be to take into account the derivative of the Jacobian of the constraints in
    # the first-order correction term. Doing this is challenging and would significantly increase the computation cost.
    #
    # In practice, it is more common to just go for a higher order integrator such as RK4.
    if mode == 0:
        integrator = gs.integrator.approximate_implicitfast
        substeps = 1
        armature = 0.0
    elif mode == 1:
        integrator = gs.integrator.implicitfast
        substeps = 4
        armature = 0.0
    elif mode == 2:
        integrator = gs.integrator.Euler
        substeps = 1
        armature = 2.0

    # Create and build the scene
    scene = gs.Scene(
        sim_options=gs.options.SimOptions(
            dt=0.01,
            substeps=substeps,
        ),
        rigid_options=gs.options.RigidOptions(
            box_box_detection=True,
            integrator=integrator,
        ),
        show_viewer=show_viewer,
        show_FPS=False,
    )
    plane = scene.add_entity(
        gs.morphs.Plane(),
    )
    cube = scene.add_entity(
        gs.morphs.Box(
            size=(0.05, 0.05, 0.05),
            pos=(0.65, 0.0, 0.025),
        ),
        surface=gs.surfaces.Plastic(color=(1, 0, 0)),
    )
    cube_2 = scene.add_entity(
        gs.morphs.Box(
            size=(0.05, 0.05, 0.05),
            pos=(0.4, 0.2, 0.025),
        ),
        surface=gs.surfaces.Plastic(color=(0, 1, 0)),
    )
    franka = scene.add_entity(
        gs.morphs.MJCF(file="xml/franka_emika_panda/panda.xml"),
        vis_mode="collision",
        visualize_contact=True,
    )
    scene.build()

    franka.set_dofs_armature(franka.get_dofs_armature() + armature)

    motors_dof = np.arange(7)
    fingers_dof = np.arange(7, 9)
    end_effector = franka.get_link("hand")

    # set control gains
    franka.set_dofs_kp(
        np.array([4500, 4500, 3500, 3500, 2000, 2000, 2000, 100, 100]),
    )
    franka.set_dofs_kv(
        np.array([450, 450, 350, 350, 200, 200, 200, 10, 10]),
    )
    franka.set_dofs_force_range(
        np.array([-87, -87, -87, -87, -12, -12, -12, -100, -100]),
        np.array([87, 87, 87, 87, 12, 12, 12, 100, 100]),
    )

    # move to pre-grasp pose
    qpos = franka.inverse_kinematics(
        link=end_effector,
        pos=np.array([0.65, 0.0, 0.25]),
        quat=np.array([0, 1, 0, 0]),
    )
    # gripper open pos
    qpos[-2:] = 0.04
    path = franka.plan_path(
        qpos_goal=qpos,
        num_waypoints=100,  # 1s duration
        resolution=0.05,
        timeout=30.0,
    )
    assert path
    # execute the planned path
    franka.control_dofs_position(np.array([0.15, 0.15]), fingers_dof)
    for waypoint in path:
        franka.control_dofs_position(waypoint)
        scene.step()

    # Get more time to the robot to reach the last waypoint
    for i in range(100):
        scene.step()

    # reach
    qpos = franka.inverse_kinematics(
        link=end_effector,
        pos=np.array([0.65, 0.0, 0.13]),
        quat=np.array([0, 1, 0, 0]),
    )
    franka.control_dofs_position(qpos[:-2], motors_dof)
    for i in range(50):
        scene.step()

    # grasp
    if use_suction:
        link_cube = np.array([cube.get_link("box_baselink").idx], dtype=gs.np_int)
        link_franka = np.array([franka.get_link("hand").idx], dtype=gs.np_int)
        scene.sim.rigid_solver.add_weld_constraint(link_cube, link_franka)
    else:
        franka.control_dofs_position(qpos[:-2], motors_dof)
        franka.control_dofs_force(np.array([-1.0, -1.0]), fingers_dof)
        for i in range(50):
            scene.step()

    # lift
    qpos = franka.inverse_kinematics(
        link=end_effector,
        pos=np.array([0.65, 0.0, 0.28]),
        quat=np.array([0, 1, 0, 0]),
    )
    franka.control_dofs_position(qpos[:-2], motors_dof)
    for i in range(50):
        scene.step()

    # reach
    qpos = franka.inverse_kinematics(
        link=end_effector,
        pos=np.array([0.4, 0.2, 0.2]),
        quat=np.array([0, 1, 0, 0]),
    )
    path = franka.plan_path(
        qpos_goal=qpos,
        num_waypoints=150,
        resolution=0.05,
        timeout=30.0,
    )
    assert path
    for waypoint in path:
        franka.control_dofs_position(waypoint[:-2], motors_dof)
        scene.step()

    # Get more time to the robot to reach the last waypoint
    for i in range(50):
        scene.step()

    # release
    if use_suction:
        scene.sim.rigid_solver.delete_weld_constraint(link_cube, link_franka)
    else:
        franka.control_dofs_position(np.array([0.15, 0.15]), fingers_dof)

    for i in range(550):
        scene.step()
        if i > 550:
            qvel = cube.get_dofs_velocity()
            assert_allclose(qvel, 0, atol=0.06)

    qpos = cube.get_dofs_position()
    assert_allclose(qpos[2], 0.075, atol=2e-3)


@pytest.mark.skipif(sys.platform == "win32", reason="OMPL is not supported on Windows OS.")
@pytest.mark.parametrize(
    "mode, backend",
    [
        pytest.param(0, gs.cpu, marks=pytest.mark.required),
        pytest.param(1, gs.cpu),
        pytest.param(2, gs.cpu),
        pytest.param(0, gs.gpu),
        pytest.param(1, gs.gpu),
        pytest.param(2, gs.gpu),
    ],
)
def test_inverse_kinematics(mode, show_viewer):
    move_cube(use_suction=False, mode=mode, show_viewer=show_viewer)


@pytest.mark.skipif(sys.platform == "win32", reason="OMPL is not supported on Windows OS.")
@pytest.mark.parametrize("mode", [0, 1, 2])
@pytest.mark.parametrize("backend", [gs.cpu, gs.gpu])
def test_suction_cup(mode, show_viewer):
    move_cube(use_suction=True, mode=mode, show_viewer=show_viewer)


@pytest.mark.required
@pytest.mark.skipif(sys.platform == "win32", reason="OMPL is not supported on Windows OS.")
@pytest.mark.parametrize("backend", [gs.cpu, gs.gpu])
def test_path_planning_avoidance(show_viewer):
    scene = gs.Scene(
        sim_options=gs.options.SimOptions(
            dt=0.01,
        ),
        viewer_options=gs.options.ViewerOptions(
            camera_pos=(3, 1, 1.5),
            camera_lookat=(0.0, 0.0, 0.5),
            camera_fov=30,
            max_FPS=60,
        ),
        show_viewer=show_viewer,
        show_FPS=False,
    )
    cubes = []
    for pos in (
        (-0.1, 0.2, 0.7),
        (0.0, 0.3, 0.8),
        (-0.1, -0.2, 0.7),
        (0.0, -0.3, 0.8),
        (0.3, 0.2, 0.6),
        (0.3, -0.2, 0.6),
        (0.3, 0.3, 0.7),
        (0.3, -0.3, 0.7),
    ):
        cube = scene.add_entity(
            gs.morphs.Box(
                size=(0.1, 0.1, 0.1),
                pos=pos,
                fixed=True,
            ),
            surface=gs.surfaces.Default(
                color=(*np.random.rand(3), 0.7),
            ),
        )
        cubes.append(cube)
    franka = scene.add_entity(
        gs.morphs.MJCF(
            file="xml/franka_emika_panda/panda.xml",
        ),
        vis_mode="collision",
    )
    scene.build()

    hand = franka.get_link("hand")
    hand_pos_ref = torch.tensor([0.3, 0.25, 0.25], device=gs.device)
    hand_quat_ref = torch.tensor([0.3073, 0.5303, 0.7245, -0.2819], device=gs.device)
    qpos = franka.inverse_kinematics(hand, pos=hand_pos_ref, quat=hand_quat_ref)
    qpos[-2:] = 0.04

    avoidance_path = franka.plan_path(
        qpos_goal=qpos,
        num_waypoints=200,
        ignore_collision=False,
        resolution=0.002,
        timeout=180.0,
        max_retry=5,
    )
    assert avoidance_path
    assert_allclose(avoidance_path[0], 0, tol=gs.EPS)
    assert_allclose(avoidance_path[-1], qpos, tol=gs.EPS)
    free_path = franka.plan_path(
        qpos_goal=qpos,
        num_waypoints=200,
        ignore_collision=True,
        resolution=0.002,
    )
    assert free_path
    assert_allclose(free_path[0], 0.0, tol=gs.EPS)
    assert_allclose(free_path[-1], qpos, tol=gs.EPS)

    for path, ignore_collision in ((free_path, False), (avoidance_path, True)):
        max_penetration = float("-inf")
        for waypoint in path:
            franka.set_qpos(waypoint)
            scene.visualizer.update()

            # Check if the cube is colliding with the robot
            scene.rigid_solver._kernel_forward_dynamics()
            scene.rigid_solver._func_constraint_force()
            for i in range(scene.rigid_solver.collider.n_contacts.to_numpy()[0]):
                contact_data = scene.rigid_solver.collider.contact_data[i, 0]
                if any(i_g in tuple(range(len(cubes))) for i_g in (contact_data.link_a, contact_data.link_b)):
                    max_penetration = max(max_penetration, contact_data.penetration)

        args = (max_penetration, 5e-3)
        np.testing.assert_array_less(*(args if ignore_collision else args[::-1]))

        assert_allclose(hand_pos_ref, hand.get_pos(), tol=5e-4)
        hand_quat_diff = gu.transform_quat_by_quat(gu.inv_quat(hand_quat_ref), hand.get_quat())
        theta = 2 * torch.arctan2(torch.linalg.norm(hand_quat_diff[1:]), torch.abs(hand_quat_diff[0]))
        assert_allclose(theta, 0.0, tol=5e-3)


@pytest.mark.required
@pytest.mark.parametrize("backend", [gs.cpu])
def test_all_fixed(show_viewer):
    scene = gs.Scene(
        sim_options=gs.options.SimOptions(
            dt=0.01,
        ),
        viewer_options=gs.options.ViewerOptions(
            camera_pos=(3, 1, 1.5),
            camera_lookat=(0.0, 0.0, 0.5),
            camera_fov=30,
            max_FPS=60,
        ),
        show_viewer=show_viewer,
        show_FPS=False,
    )
    cube = scene.add_entity(
        gs.morphs.Box(
            size=(0.1, 0.1, 0.1),
            pos=(0.0, 0.0, 0.0),
            fixed=True,
        ),
    )
    scene.build()
    scene.step()

    assert_allclose(cube.get_pos(), 0, tol=gs.EPS)
    assert_allclose(cube.get_quat(), (1.0, 0.0, 0.0, 0.0), tol=gs.EPS)
    assert_allclose(cube.get_vel(), 0, tol=gs.EPS)
    assert_allclose(cube.get_ang(), 0, tol=gs.EPS)
    assert_allclose(scene.rigid_solver.get_links_acc(), 0, tol=gs.EPS)


@pytest.mark.required
def test_contact_forces(show_viewer, tol):
    scene = gs.Scene(
        rigid_options=gs.options.RigidOptions(
            dt=0.01,
            box_box_detection=True,
        ),
        viewer_options=gs.options.ViewerOptions(
            camera_pos=(3, -1, 1.5),
            camera_lookat=(0.0, 0.0, 0.5),
            camera_fov=30,
            res=(960, 640),
            max_FPS=60,
        ),
        show_viewer=show_viewer,
        show_FPS=False,
    )

    plane = scene.add_entity(
        gs.morphs.Plane(),
    )
    franka = scene.add_entity(
        gs.morphs.MJCF(file="xml/franka_emika_panda/panda.xml"),
    )
    cube = scene.add_entity(
        gs.morphs.Box(
            size=(0.04, 0.04, 0.04),
            pos=(0.65, 0.0, 0.02),
        ),
        visualize_contact=True,
    )
    scene.build()

    cube_weight = scene.rigid_solver._gravity[0][2] * cube.get_mass()
    motors_dof = np.arange(7)
    fingers_dof = np.arange(7, 9)
    qpos = np.array([-1.0124, 1.5559, 1.3662, -1.6878, -1.5799, 1.7757, 1.4602, 0.04, 0.04])
    franka.set_qpos(qpos)
    scene.step()

    end_effector = franka.get_link("hand")
    qpos = franka.inverse_kinematics(
        link=end_effector,
        pos=np.array([0.65, 0.0, 0.135]),
        quat=np.array([0, 1, 0, 0]),
    )
    franka.control_dofs_position(qpos[:-2], motors_dof)

    # hold
    for i in range(50):
        scene.step()
    contact_forces = cube.get_links_net_contact_force()
    assert_allclose(contact_forces[0], [0.0, 0.0, -cube_weight], atol=1e-5)

    # grasp
    for i in range(20):
        franka.control_dofs_position(qpos[:-2], motors_dof)
        franka.control_dofs_position(np.array([0.0, 0.0]), fingers_dof)
        scene.step()

    # lift
    qpos = franka.inverse_kinematics(
        link=end_effector,
        pos=np.array([0.65, 0.0, 0.3]),
        quat=np.array([0, 1, 0, 0]),
    )
    for i in range(200):
        franka.control_dofs_position(qpos[:-2], motors_dof)
        franka.control_dofs_position(np.array([0.0, 0.0]), fingers_dof)
        scene.step()
    contact_forces = cube.get_links_net_contact_force()
    assert_allclose(contact_forces[0], [0.0, 0.0, -cube_weight], atol=5e-5)


@pytest.mark.required
@pytest.mark.parametrize("model_name", ["double_ball_pendulum"])
def test_apply_external_forces(xml_path, show_viewer):
    scene = gs.Scene(
        viewer_options=gs.options.ViewerOptions(
            camera_pos=(0, -3.5, 2.5),
            camera_lookat=(0.0, 0.0, 1.0),
            camera_fov=40,
        ),
        show_viewer=show_viewer,
        show_FPS=False,
    )

    plane = scene.add_entity(
        gs.morphs.Plane(),
    )
    robot = scene.add_entity(
        gs.morphs.MJCF(
            file=xml_path,
            quat=(1.0, 0, 1.0, 0),
        ),
    )
    scene.build()

    tol = 5e-3
    end_effector_link_idx = robot.links[-1].idx
    for step in range(801):
        ee_pos = scene.rigid_solver.get_links_pos([end_effector_link_idx])[0]
        if step == 0:
            assert_allclose(ee_pos, [0.8, 0.0, 0.02], tol=tol)
        elif step == 600:
            assert_allclose(ee_pos, [0.0, 0.0, 0.82], tol=tol)
        elif step == 800:
            assert_allclose(ee_pos, [-0.8 / math.sqrt(2), 0.8 / math.sqrt(2), 0.02], tol=tol)

        if step >= 600:
            force = np.array([[-5.0, 5.0, 0.0]])
        elif step >= 100:
            force = np.array([[0.0, 0.0, 10.0]])
        else:
            force = np.array([[0.0, 0.0, 0.0]])

        scene.rigid_solver.apply_links_external_force(force=force, links_idx=[end_effector_link_idx])
        scene.step()


@pytest.mark.required
@pytest.mark.parametrize("backend", [gs.cpu])
def test_mass_mat(show_viewer, tol):
    # Create and build the scene
    scene = gs.Scene(
        sim_options=gs.options.SimOptions(
            dt=0.01,
            substeps=1,
        ),
        show_viewer=show_viewer,
        show_FPS=False,
    )
    plane = scene.add_entity(
        gs.morphs.Plane(),
    )
    franka1 = scene.add_entity(
        gs.morphs.MJCF(file="xml/franka_emika_panda/panda.xml", pos=(0, 0, 0)),
        vis_mode="collision",
        visualize_contact=True,
    )
    franka2 = scene.add_entity(
        gs.morphs.MJCF(file="xml/franka_emika_panda/panda.xml", pos=(0, 2, 0)),
        vis_mode="collision",
        visualize_contact=True,
    )
    scene.build()

    mass_mat_1 = franka1.get_mass_mat(decompose=False)
    mass_mat_2 = franka2.get_mass_mat(decompose=False)
    assert mass_mat_1.shape == (franka1.n_dofs, franka1.n_dofs)
    assert_allclose(mass_mat_1, mass_mat_2, tol=tol)

    mass_mat_L, mass_mat_D_inv = franka1.get_mass_mat(decompose=True)
    mass_mat = mass_mat_L.T @ torch.diag(1.0 / mass_mat_D_inv) @ mass_mat_L
    assert_allclose(mass_mat, mass_mat_1, tol=tol)


@pytest.mark.parametrize("backend", [gs.cpu])
def test_nonconvex_collision(show_viewer):
    scene = gs.Scene(
        show_viewer=show_viewer,
        show_FPS=False,
    )
    tank = scene.add_entity(
        gs.morphs.Mesh(
            file="meshes/tank.obj",
            scale=5.0,
            fixed=True,
            euler=(90, 0, 0),
            convexify=False,
        ),
    )
    ball = scene.add_entity(
        gs.morphs.Sphere(
            radius=0.05,
            pos=(0.0, 0.0, 0.8),
        ),
        surface=gs.surfaces.Default(
            color=(0.5, 0.7, 0.9, 1.0),
        ),
        visualize_contact=True,
    )
    scene.build()

    # Force numpy seed because this test is very sensitive to the initial condition
    np.random.seed(0)
    ball.set_dofs_velocity(np.random.rand(ball.n_dofs) * 0.8)
    for i in range(1800):
        scene.step()
        if i > 1700:
            qvel = scene.sim.rigid_solver.dofs_state.vel.to_numpy()[:, 0]
            assert_allclose(qvel, 0, atol=0.65)


@pytest.mark.parametrize("convexify", [True, False])
@pytest.mark.parametrize("gjk_collision", [True, False])
@pytest.mark.parametrize("backend", [gs.cpu])
def test_mesh_repair(convexify, show_viewer, gjk_collision):
    scene = gs.Scene(
        sim_options=gs.options.SimOptions(
            dt=0.004,
        ),
        rigid_options=gs.options.RigidOptions(
            use_gjk_collision=gjk_collision,
        ),
        show_viewer=show_viewer,
        show_FPS=False,
    )
    asset_path = get_hf_assets(pattern="work_table.glb")
    table = scene.add_entity(
        gs.morphs.Mesh(
            file=f"{asset_path}/work_table.glb",
            pos=(0.4, 0.0, -0.54),
            fixed=True,
        ),
        vis_mode="collision",
    )
    asset_path = get_hf_assets(pattern="spoon.glb")
    obj = scene.add_entity(
        gs.morphs.Mesh(
            file=f"{asset_path}/spoon.glb",
            pos=(0.3, 0, 0.015),
            quat=(0.707, 0.707, 0, 0),
            convexify=convexify,
            scale=1.0,
        ),
        vis_mode="collision",
        visualize_contact=True,
    )
    scene.build()

    if convexify:
        assert all(geom.metadata["decomposed"] for geom in obj.geoms)

    # MPR collision detection is significantly less reliable than SDF in terms of penetration depth estimation.
    tol_pos = 0.05 if convexify else 1e-6
    tol_rot = 1.3 if convexify else 1e-4
    for i in range(400):
        scene.step()
        if i > 300:
            qvel = obj.get_dofs_velocity()
            assert_allclose(qvel[:3], 0, atol=tol_pos)
            assert_allclose(qvel[3:], 0, atol=tol_rot)
    qpos = obj.get_dofs_position()
    assert_allclose(qpos[:2], (0.3, 0.0), atol=2e-3)


# FIXME: GJK collision detection algorithm is failing on some platform.
@pytest.mark.required
@pytest.mark.parametrize("euler", [(90, 0, 90), (76, 15, 90)])
<<<<<<< HEAD
=======
@pytest.mark.parametrize("gjk_collision", [False])
>>>>>>> 9d9e7af2
@pytest.mark.parametrize("backend", [gs.cpu, gs.gpu])
def test_convexify(euler, backend, show_viewer, gjk_collision):
    OBJ_OFFSET_X = 0.0  # 0.02
    OBJ_OFFSET_Y = 0.15

    # The test check that the volume difference is under a given threshold and
    # that convex decomposition is only used whenever it is necessary.
    # Then run a simulation to see if it explodes, i.e. objects are at reset inside tank.
    scene = gs.Scene(
        rigid_options=gs.options.RigidOptions(
            dt=0.004,
            use_gjk_collision=gjk_collision,
        ),
        show_viewer=show_viewer,
        show_FPS=False,
    )
    box = scene.add_entity(
        gs.morphs.URDF(
            file="urdf/blue_box/model.urdf",
            fixed=True,
            pos=(0.0, 1.0, 0.0),
        ),
        vis_mode="collision",
    )
    tank = scene.add_entity(
        gs.morphs.Mesh(
            file="meshes/tank.obj",
            scale=5.0,
            fixed=True,
            pos=(0.05, -0.1, 0.0),
            euler=euler,
            # coacd_options=gs.options.CoacdOptions(
            #     threshold=0.08,
            # ),
        ),
        vis_mode="collision",
    )
    objs = []
    for i, asset_name in enumerate(("mug_1", "donut_0", "cup_2", "apple_15")):
        asset_path = get_hf_assets(pattern=f"{asset_name}/*")
        obj = scene.add_entity(
            gs.morphs.MJCF(
                file=f"{asset_path}/{asset_name}/output.xml",
                pos=(OBJ_OFFSET_X * (1.5 - i), OBJ_OFFSET_Y * (i - 1.5), 0.4),
            ),
            vis_mode="collision",
            visualize_contact=True,
        )
        objs.append(obj)
    # cam = scene.add_camera(
    #     pos=(0.5, 0.0, 1.0),
    #     lookat=(0.0, 0.0, 0.0),
    #     res=(500, 500),
    #     fov=60,
    #     spp=512,
    #     GUI=False,
    # )
    scene.build()
    gs_sim = scene.sim

    # Make sure that all the geometries in the scene are convex
    assert gs_sim.rigid_solver.geoms_info.is_convex.to_numpy().all()
    assert not gs_sim.rigid_solver.collider._has_nonconvex_nonterrain

    # There should be only one geometry for the apple as it can be convexify without decomposition,
    # but for the others it is hard to tell... Let's use some reasonable guess.
    mug, donut, cup, apple = objs
    assert len(apple.geoms) == 1
    assert all(geom.metadata["decomposed"] for geom in donut.geoms) and 5 <= len(donut.geoms) <= 10
    assert all(geom.metadata["decomposed"] for geom in cup.geoms) and 5 <= len(cup.geoms) <= 20
    assert all(geom.metadata["decomposed"] for geom in mug.geoms) and 5 <= len(mug.geoms) <= 40
    assert all(geom.metadata["decomposed"] for geom in box.geoms) and 5 <= len(box.geoms) <= 20

    # Check resting conditions repeateadly rather not just once, for numerical robustness
    # cam.start_recording()
    qvel_norminf_all = []
    for i in range(1700):
        scene.step()
        # cam.render()
        if i > 1600:
            qvel = gs_sim.rigid_solver.get_dofs_velocity()
            qvel_norminf = torch.linalg.norm(qvel, ord=math.inf)
            qvel_norminf_all.append(qvel_norminf)
    np.testing.assert_array_less(torch.median(torch.stack(qvel_norminf_all, dim=0)).cpu(), 4.0)
    # cam.stop_recording(save_to_filename="video.mp4", fps=60)

    for obj in objs:
        qpos = obj.get_dofs_position().cpu()
        np.testing.assert_array_less(-0.1, qpos[2])
        np.testing.assert_array_less(qpos[2], 0.15)
        np.testing.assert_array_less(torch.linalg.norm(qpos[:2]), 0.5)

    # Check that the mug and donut are landing straight if the tank is horizontal.
    # The cup is tipping because it does not land flat due to convex decomposition error.
    if euler == (90, 0, 90):
        for i, obj in enumerate((mug, donut)):
            qpos = obj.get_dofs_position()
            assert_allclose(qpos[0], OBJ_OFFSET_X * (1.5 - i), atol=7e-3)
            assert_allclose(qpos[1], OBJ_OFFSET_Y * (i - 1.5), atol=5e-3)


@pytest.mark.mujoco_compatibility(False)
@pytest.mark.parametrize("mode", range(9))
@pytest.mark.parametrize("model_name", ["collision_edge_cases"])
@pytest.mark.parametrize("gs_solver", [gs.constraint_solver.CG])
@pytest.mark.parametrize("gs_integrator", [gs.integrator.Euler])
@pytest.mark.parametrize("backend", [gs.cpu, gs.gpu])
def test_collision_edge_cases(gs_sim, mode):
    qpos_0 = gs_sim.rigid_solver.get_dofs_position()
    for _ in range(200):
        gs_sim.scene.step()

    qvel = gs_sim.rigid_solver.get_dofs_velocity()
    assert_allclose(qvel, 0, atol=1e-2)
    qpos = gs_sim.rigid_solver.get_dofs_position()
    assert_allclose(qpos[[0, 1, 3, 4, 5]], qpos_0[[0, 1, 3, 4, 5]], atol=1e-4)


@pytest.mark.required
@pytest.mark.parametrize("backend", [gs.cpu])
def test_collision_plane_convex(show_viewer, tol):
    for morph in (
        gs.morphs.Plane(),
        gs.morphs.Box(
            pos=(0.5, 0.0, -0.5),
            size=(1.0, 1.0, 1.0),
            fixed=True,
        ),
    ):
        scene = gs.Scene(
            sim_options=gs.options.SimOptions(
                dt=0.001,
            ),
            viewer_options=gs.options.ViewerOptions(
                camera_pos=(1.0, -0.5, 0.5),
                camera_lookat=(0.5, 0.0, 0.0),
                camera_fov=30,
                max_FPS=60,
            ),
            show_viewer=show_viewer,
            show_FPS=False,
        )

        scene.add_entity(morph)

        asset_path = get_hf_assets(pattern="image_0000_segmented.glb")
        asset = scene.add_entity(
            gs.morphs.Mesh(
                file=f"{asset_path}/image_0000_segmented.glb",
                scale=0.03196910891804585,
                pos=(0.45184245, 0.05020455, 0.02),
                quat=(0.51982231, 0.44427745, 0.49720965, 0.53402704),
            ),
            vis_mode="collision",
            visualize_contact=True,
        )

        scene.build()

        for i in range(500):
            scene.step()
            if i > 400:
                qvel = asset.get_dofs_velocity()
                assert_allclose(qvel, 0, atol=0.14)


@pytest.mark.xfail(reason="No reliable way to generate nan on all platforms.")
@pytest.mark.parametrize("mode", [3])
@pytest.mark.parametrize("model_name", ["collision_edge_cases"])
@pytest.mark.parametrize("gs_solver", [gs.constraint_solver.CG])
@pytest.mark.parametrize("gs_integrator", [gs.integrator.Euler])
@pytest.mark.parametrize("backend", [gs.cpu])
def test_nan_reset(gs_sim, mode):
    for _ in range(200):
        gs_sim.scene.step()
        qvel = gs_sim.rigid_solver.get_dofs_velocity()
        if torch.isnan(qvel).any():
            break
    else:
        raise AssertionError

    gs_sim.scene.reset()
    for _ in range(5):
        gs_sim.scene.step()
    qvel = gs_sim.rigid_solver.get_dofs_velocity()
    assert not torch.isnan(qvel).any()


@pytest.mark.parametrize("backend", [gs.cpu, gs.gpu])
def test_terrain_generation(show_viewer):
    scene = gs.Scene(
        rigid_options=gs.options.RigidOptions(
            dt=0.01,
        ),
        viewer_options=gs.options.ViewerOptions(
            camera_pos=(-5.0, -5.0, 10.0),
            camera_lookat=(5.0, 5.0, 0.0),
            camera_fov=40,
        ),
        show_viewer=show_viewer,
        show_FPS=False,
    )
    terrain = scene.add_entity(
        morph=gs.morphs.Terrain(
            n_subterrains=(2, 2),
            subterrain_size=(6.0, 6.0),
            horizontal_scale=0.25,
            vertical_scale=0.005,
            subterrain_types=[
                ["flat_terrain", "random_uniform_terrain"],
                ["pyramid_sloped_terrain", "discrete_obstacles_terrain"],
            ],
        ),
    )
    ball = scene.add_entity(
        morph=gs.morphs.Sphere(
            pos=(1.0, 1.0, 1.0),
            radius=0.1,
        ),
    )
    scene.build(n_envs=225)

    ball.set_pos(torch.cartesian_prod(*(torch.linspace(1.0, 10.0, 15),) * 2, torch.tensor((0.6,))))
    for _ in range(400):
        scene.step()

    # Make sure that at least one ball is as minimum height, and some are signficantly higher
    height_field = terrain.geoms[0].metadata["height_field"]
    height_field_min = terrain.terrain_scale[1] * height_field.min()
    height_field_max = terrain.terrain_scale[1] * height_field.max()
    height_balls = ball.get_pos()[:, 2]
    height_balls_min = height_balls.min() - 0.1
    height_balls_max = height_balls.max() - 0.1
    assert_allclose(height_balls_min, height_field_min, atol=2e-3)
    assert height_balls_max - height_balls_min > 0.5 * (height_field_max - height_field_min)


@pytest.mark.required
@pytest.mark.parametrize("backend", [gs.cpu])
def test_terrain_size(show_viewer, tol):
    scene_ref = gs.Scene(show_viewer=show_viewer)
    terrain_ref = scene_ref.add_entity(
        morph=gs.morphs.Terrain(
            n_subterrains=(2, 2),
            subterrain_size=(12.0, 12.0),
            horizontal_scale=0.25,
            subterrain_types="wave_terrain",
        )
    )

    height_ref = terrain_ref.geoms[0].metadata["height_field"]

    scene_test = gs.Scene(show_viewer=show_viewer)
    terrain_test = scene_test.add_entity(
        morph=gs.morphs.Terrain(
            n_subterrains=(2, 2),
            subterrain_size=(12.0, 12.0),
            horizontal_scale=0.25,
            subterrain_types="wave_terrain",
            subterrain_parameters={"wave_terrain": {"amplitude": 0.2}},
        )
    )

    height_test = terrain_test.geoms[0].metadata["height_field"]

    assert_allclose((height_ref * 2.0), height_test, tol=tol)


@pytest.mark.required
@pytest.mark.parametrize("backend", [gs.cpu])
def test_urdf_parsing(show_viewer, tol):
    POS_OFFSET = 0.8
    WOLRD_QUAT = np.array([1.0, 1.0, -0.3, +0.3])
    DOOR_JOINT_DAMPING = 1.5

    scene = gs.Scene(
        rigid_options=gs.options.RigidOptions(
            # Must use GJK to make collision detection independent from the center of each geometry.
            # Note that it is also the case for MPR+SDF most of the time due to warm-start.
            use_gjk_collision=True,
        ),
        show_viewer=show_viewer,
        show_FPS=False,
    )
    asset_path = get_hf_assets(pattern="microwave/*")
    entities = {}
    for i, (fixed, merge_fixed_links) in enumerate(
        ((False, False), (False, True), (True, False), (True, True)),
    ):
        entity = scene.add_entity(
            morph=gs.morphs.URDF(
                file=f"{asset_path}/microwave/microwave.urdf",
                fixed=fixed,
                merge_fixed_links=merge_fixed_links,
                pos=(0.0, (i - 1.5) * POS_OFFSET, 0.0),
                quat=tuple(WOLRD_QUAT / np.linalg.norm(WOLRD_QUAT)),
            ),
            vis_mode="collision",
        )
        entities[(fixed, merge_fixed_links)] = entity
    scene.build()

    def _check_entity_positions(relative, tol):
        nonlocal entities
        AABB_all = []
        for key in ((False, False), (False, True), (True, False), (True, True)):
            AABB = np.array(
                [
                    [np.inf, np.inf, np.inf],
                    [-np.inf, -np.inf, -np.inf],
                ]
            )
            for geom in entities[key].geoms:
                AABB_i = geom.get_AABB()
                AABB[0] = np.minimum(AABB[0], AABB_i[0])
                AABB[1] = np.maximum(AABB[1], AABB_i[1])
            AABB_all.append(AABB)
        AABB_diff = np.diff(AABB_all, axis=0)
        if relative:
            AABB_diff[..., 1] -= POS_OFFSET
        assert_allclose(AABB_diff, 0.0, tol=tol)

    # Check that `set_pos` / `set_quat` applies the same transform in all cases
    for relative in (False, True):
        for key in ((False, False), (False, True), (True, False), (True, True)):
            entities[key].set_pos(np.array([0.5, 0.0, 0.0]), relative=relative)
            entities[key].set_quat(np.array([0.0, 0.0, 0.0, 1.0]), relative=relative)
        if show_viewer:
            scene.visualizer.update()
        _check_entity_positions(relative, tol=gs.EPS)

    # Check that `set_qpos` applies the same absolute transform in all cases
    door_angle = np.array([1.1])
    for i, key in enumerate(((False, False), (False, True))):
        qpos = np.concatenate(
            ((0.0, (i - 1.5) * POS_OFFSET, 0.0), tuple(WOLRD_QUAT / np.linalg.norm(WOLRD_QUAT)), door_angle)
        )
        entities[key].set_qpos(qpos)
    for i, key in enumerate(((True, False), (True, True))):
        entities[key].set_pos(np.array([0.0, 0.0, 0.0]), relative=True)
        entities[key].set_quat(np.array([1.0, 0.0, 0.0, 0.0]), relative=True)
        entities[key].set_qpos(door_angle)
    if show_viewer:
        scene.visualizer.update()
    _check_entity_positions(relative=True, tol=gs.EPS)

    # Add dof damping to stabilitze the physics
    for key in ((False, False), (False, True), (True, False), (True, True)):
        entities[key].set_dofs_damping(entities[key].get_dofs_damping() + DOOR_JOINT_DAMPING)

    # Make sure that the dynamics of the door is the same in all cases
    door_vel = np.array([-0.2])
    entities[(False, False)].set_dofs_velocity(door_vel, 6)
    entities[(False, True)].set_dofs_velocity(door_vel, 6)
    entities[(True, False)].set_dofs_velocity(door_vel)
    entities[(True, True)].set_dofs_velocity(door_vel)
    link_1 = np.array([entities[(True, True)].link_start], dtype=gs.np_int)
    for key in ((False, False), (False, True)):
        link_2 = np.array([entities[key].link_start], dtype=gs.np_int)
        scene.rigid_solver.add_weld_constraint(link_1, link_2)

    for i in range(2000):
        scene.step()
        door_pos_all = (
            entities[(False, False)].get_dofs_position(6),
            entities[(False, True)].get_dofs_position(6),
            entities[(True, False)].get_dofs_position(0),
            entities[(True, True)].get_dofs_position(0),
        )
        door_pos_diff = np.diff(torch.concatenate(door_pos_all))
        assert_allclose(door_pos_diff, 0, tol=5e-3)
    assert_allclose(scene.rigid_solver.dofs_state.vel.to_numpy(), 0.0, tol=1e-3)
    _check_entity_positions(relative=True, tol=2e-3)


@pytest.mark.required
@pytest.mark.parametrize("backend", [gs.cpu])
def test_urdf_mimic(show_viewer, tol):
    # create and build the scene
    scene = gs.Scene(
        show_viewer=show_viewer,
    )
    hand = scene.add_entity(
        gs.morphs.URDF(
            file="urdf/panda_bullet/hand.urdf",
            fixed=True,
        ),
    )
    scene.build()
    assert scene.rigid_solver.n_equalities == 1

    qvel = scene.rigid_solver.dofs_state.vel.to_numpy()
    qvel[-1] = 1
    scene.rigid_solver.dofs_state.vel.from_numpy(qvel)
    for i in range(200):
        scene.step()

    gs_qpos = scene.rigid_solver.qpos.to_numpy()[:, 0]
    assert_allclose(gs_qpos[-1], gs_qpos[-2], tol=tol)


@pytest.mark.required
@pytest.mark.parametrize("backend", [gs.cpu])
<<<<<<< HEAD
=======
def test_gravity(show_viewer, tol):
    scene = gs.Scene(
        show_viewer=show_viewer,
    )

    sphere = scene.add_entity(gs.morphs.Sphere())
    scene.build(n_envs=2)

    scene.sim.set_gravity(torch.tensor([0.0, 0.0, -9.8]), envs_idx=0)
    scene.sim.set_gravity(torch.tensor([0.0, 0.0, 9.8]), envs_idx=1)

    for _ in range(200):
        scene.step()

    first_pos = sphere.get_dofs_position()[0, 2]
    second_pos = sphere.get_dofs_position()[1, 2]

    assert_allclose(first_pos * -1, second_pos, tol=tol)


@pytest.mark.required
@pytest.mark.parametrize("backend", [gs.cpu])
def test_scene_saver_franka(show_viewer, tol):
    scene1 = gs.Scene(show_viewer=show_viewer)
    franka1 = scene1.add_entity(
        gs.morphs.MJCF(file="xml/franka_emika_panda/panda.xml"),
    )
    scene1.build()

    dof_idx = [j.dofs_idx_local[0] for j in franka1.joints]

    franka1.set_dofs_kp(np.full(len(dof_idx), 3000), dof_idx)
    franka1.set_dofs_kv(np.full(len(dof_idx), 300), dof_idx)

    target_pose = np.array([0.3, -0.8, 0.4, -1.6, 0.5, 1.0, -0.6, 0.03, 0.03], dtype=float)
    franka1.control_dofs_position(target_pose, dof_idx)

    for _ in range(400):
        scene1.step()

    pose_ref = franka1.get_dofs_position(dof_idx)

    ckpt_path = Path(tempfile.gettempdir()) / "franka_unit.pkl"
    scene1.save_checkpoint(ckpt_path)

    scene2 = gs.Scene(show_viewer=show_viewer)
    franka2 = scene2.add_entity(
        gs.morphs.MJCF(file="xml/franka_emika_panda/panda.xml"),
    )
    scene2.build()
    scene2.load_checkpoint(ckpt_path)

    pose_loaded = franka2.get_dofs_position(dof_idx)

    assert_allclose(pose_ref, pose_loaded, tol=tol)


@pytest.mark.required
@pytest.mark.parametrize("backend", [gs.cpu])
>>>>>>> 9d9e7af2
def test_drone_hover_same_with_and_without_substeps(show_viewer, tol):
    base_rpm = 15000
    scene_ref = gs.Scene(
        show_viewer=show_viewer,
        sim_options=gs.options.SimOptions(
            dt=0.002,
            substeps=1,
        ),
    )
    drone_ref = scene_ref.add_entity(
        morph=gs.morphs.Drone(
            file="urdf/drones/cf2x.urdf",
            pos=(0, 0, 1.0),
        ),
    )
    scene_ref.build()

    for _ in range(2500):
        drone_ref.set_propellels_rpm([base_rpm, base_rpm, base_rpm, base_rpm])
        scene_ref.step()

    pos_ref = drone_ref.get_dofs_position()

    scene_test = gs.Scene(
        show_viewer=show_viewer,
        sim_options=gs.options.SimOptions(
            dt=0.01,
            substeps=5,
        ),
    )
    drone_test = scene_test.add_entity(
        morph=gs.morphs.Drone(
            file="urdf/drones/cf2x.urdf",
            pos=(0, 0, 1.0),
        ),
    )
    scene_test.build()

    for _ in range(500):
        drone_test.set_propellels_rpm([base_rpm, base_rpm, base_rpm, base_rpm])
        scene_test.step()

    pos_test = drone_test.get_dofs_position()

    assert_allclose(pos_ref, pos_test, tol=tol)


@pytest.mark.required
@pytest.mark.parametrize("backend", [gs.cpu])
def test_drone_advanced(show_viewer):
    scene = gs.Scene(
        sim_options=gs.options.SimOptions(
            dt=0.005,
        ),
        viewer_options=gs.options.ViewerOptions(
            camera_pos=(2.5, 0.0, 1.5),
            camera_lookat=(0.0, 0.0, 0.5),
            camera_fov=30,
            max_FPS=60,
        ),
        show_viewer=show_viewer,
        show_FPS=False,
    )
    plane = scene.add_entity(gs.morphs.Plane())
    asset_path = get_hf_assets(pattern="drone_sus/*")
    drones = []
    for offset, merge_fixed_links in ((-0.3, False), (0.3, True)):
        drone = scene.add_entity(
            morph=gs.morphs.Drone(
                file=f"{asset_path}/drone_sus/drone_sus.urdf",
                merge_fixed_links=merge_fixed_links,
                pos=(0.0, offset, 1.5),
            ),
            vis_mode="collision",
            visualize_contact=True,
        )
        drones.append(drone)
    scene.build()

    for drone in drones:
        chain_dofs = range(6, drone.n_dofs)
        drone.set_dofs_armature(drone.get_dofs_armature(chain_dofs) + 1e-3, chain_dofs)

    # Wait for the drones to land on the ground and hold straight
    for i in range(400):
        for drone in drones:
            drone.set_propellels_rpm(torch.full((4,), 50000.0))
        scene.step()
        if i > 350:
            assert scene.rigid_solver.collider.n_contacts.to_numpy()[0] == 2
            assert_allclose(scene.rigid_solver.get_dofs_velocity(), 0, tol=2e-3)

    # Push the drones symmetrically and wait for them to collide
    drones[0].set_dofs_velocity([0.2], [1])
    drones[1].set_dofs_velocity([-0.2], [1])
    for i in range(150):
        for drone in drones:
            drone.set_propellels_rpm(torch.full((4,), 50000.0))
        scene.step()
        if scene.rigid_solver.collider.n_contacts.to_numpy()[0] > 2:
            break
    else:
        raise AssertionError

    tol = 1e-2
    pos_1 = drones[0].get_pos()
    pos_2 = drones[1].get_pos()
    assert abs(pos_1[0] - pos_2[0]) < tol
    assert abs(pos_1[1] + pos_2[1]) < tol
    assert abs(pos_1[2] - pos_2[2]) < tol
    quat_1 = drones[0].get_quat()
    quat_2 = drones[1].get_quat()
    assert abs(quat_1[1] + quat_2[1]) < tol
    assert abs(quat_1[2] - quat_2[2]) < tol
    assert abs(quat_1[2] - quat_2[2]) < tol


@pytest.mark.parametrize(
    "n_envs, batched, backend",
    [
        (0, False, gs.cpu),
        (0, False, gs.gpu),
        (3, False, gs.cpu),
        # (3, True, gs.cpu),  # FIXME: Must refactor the unit test to support batching
    ],
)
def test_data_accessor(n_envs, batched, tol):
    # create and build the scene
    scene = gs.Scene(
        rigid_options=gs.options.RigidOptions(
            batch_dofs_info=batched,
            batch_joints_info=batched,
            batch_links_info=batched,
        ),
        show_viewer=False,
    )
    scene.add_entity(gs.morphs.Plane())
    gs_robot = scene.add_entity(
        gs.morphs.URDF(
            file="urdf/go2/urdf/go2.urdf",
        ),
    )
    scene.build(n_envs=n_envs)
    gs_sim = scene.sim
    gs_s = gs_sim.rigid_solver

    # Initialize the simulation
    np.random.seed(0)
    dof_bounds = gs_sim.rigid_solver.dofs_info.limit.to_torch(device="cpu")
    dof_bounds[..., :2, :] = torch.tensor((-1.0, 1.0))
    dof_bounds[..., 2, :] = torch.tensor((0.7, 1.0))
    dof_bounds[..., 3:6, :] = torch.tensor((-np.pi / 2, np.pi / 2))
    for i in range(max(n_envs, 1)):
        qpos = dof_bounds[:, 0] + (dof_bounds[:, 1] - dof_bounds[:, 0]) * np.random.rand(gs_robot.n_dofs)
        gs_robot.set_dofs_position(qpos, envs_idx=([i] if n_envs else None))

    # Simulate for a while, until they collide with something
    for _ in range(400):
        gs_sim.step()

        gs_n_contacts = gs_sim.rigid_solver.collider.n_contacts.to_numpy()
        assert len(gs_n_contacts) == max(n_envs, 1)
        for as_tensor in (False, True):
            for to_torch in (False, True):
                contacts_info = gs_sim.rigid_solver.collider.get_contacts(as_tensor, to_torch)
                for value in contacts_info.values():
                    if n_envs > 0:
                        assert n_envs == len(value)
                    else:
                        assert gs_n_contacts[0] == len(value)
                        value = value[None] if as_tensor else (value,)

                    for i_b in range(n_envs):
                        n_contacts = gs_n_contacts[i_b]
                        if as_tensor:
                            assert isinstance(value, torch.Tensor if to_torch else np.ndarray)
                            if value.dtype in (gs.tc_int, gs.np_int):
                                assert (value[i_b, :n_contacts] != -1).all()
                                assert (value[i_b, n_contacts:] == -1).all()
                            else:
                                assert_allclose(value[i_b, n_contacts:], 0.0, tol=0)
                        else:
                            assert isinstance(value, (list, tuple))
                            assert value[i_b].shape[0] == n_contacts
                            if value[i_b].dtype in (gs.tc_int, gs.np_int):
                                assert (value[i_b] != -1).all()

        if (gs_n_contacts > 0).all():
            break
    else:
        assert False
    gs_sim.rigid_solver._kernel_forward_dynamics()
    gs_sim.rigid_solver._func_constraint_force()

    gs_robot.get_contacts()

    # Make sure that all the robots ends up in the different state
    qposs = gs_robot.get_qpos()
    for i in range(n_envs - 1):
        with np.testing.assert_raises(AssertionError):
            assert_allclose(qposs[i], qposs[i + 1], tol=tol)

    # Check attribute getters / setters.
    # First, without any any row or column masking:
    # * Call 'Get' -> Call 'Set' with random value -> Call 'Get'
    # * Compare first 'Get' ouput with field value
    # Then, for any possible combinations of row and column masking:
    # * Call 'Get' -> Call 'Set' with 'Get' output -> Call 'Get'
    # * Compare first 'Get' output with last 'Get' output
    # * Compare last 'Get' output with corresponding slice of non-masking 'Get' output
    def get_all_supported_masks(i):
        return (
            i,
            [i],
            slice(i, i + 1),
            range(i, i + 1),
            np.array([i], dtype=np.int32),
            torch.tensor([i], dtype=torch.int64),
            torch.tensor([i], dtype=gs.tc_int, device=gs.device),
        )

    def must_cast(value):
        return not (isinstance(value, torch.Tensor) and value.dtype == gs.tc_int and value.device == gs.device)

    for arg1_max, arg2_max, getter, setter, field in (
        (gs_s.n_links, n_envs, gs_s.get_links_pos, None, gs_s.links_state.pos),
        (gs_s.n_links, n_envs, gs_s.get_links_quat, None, gs_s.links_state.quat),
        (gs_s.n_links, n_envs, gs_s.get_links_vel, None, None),
        (gs_s.n_links, n_envs, gs_s.get_links_ang, None, gs_s.links_state.cd_ang),
        (gs_s.n_links, n_envs, gs_s.get_links_acc, None, None),
        (gs_s.n_links, n_envs, gs_s.get_links_root_COM, None, gs_s.links_state.COM),
        (gs_s.n_links, n_envs, gs_s.get_links_mass_shift, gs_s.set_links_mass_shift, gs_s.links_state.mass_shift),
        (gs_s.n_links, n_envs, gs_s.get_links_COM_shift, gs_s.set_links_COM_shift, gs_s.links_state.i_pos_shift),
        (gs_s.n_links, -1, gs_s.get_links_inertial_mass, gs_s.set_links_inertial_mass, gs_s.links_info.inertial_mass),
        (gs_s.n_links, -1, gs_s.get_links_invweight, gs_s.set_links_invweight, gs_s.links_info.invweight),
        (gs_s.n_dofs, n_envs, gs_s.get_dofs_control_force, gs_s.control_dofs_force, None),
        (gs_s.n_dofs, n_envs, gs_s.get_dofs_force, None, gs_s.dofs_state.force),
        (gs_s.n_dofs, n_envs, gs_s.get_dofs_velocity, gs_s.set_dofs_velocity, gs_s.dofs_state.vel),
        (gs_s.n_dofs, n_envs, gs_s.get_dofs_position, gs_s.set_dofs_position, gs_s.dofs_state.pos),
        (gs_s.n_dofs, -1, gs_s.get_dofs_force_range, gs_s.set_dofs_force_range, gs_s.dofs_info.force_range),
        (gs_s.n_dofs, -1, gs_s.get_dofs_limit, None, gs_s.dofs_info.limit),
        (gs_s.n_dofs, -1, gs_s.get_dofs_stiffness, None, gs_s.dofs_info.stiffness),
        (gs_s.n_dofs, -1, gs_s.get_dofs_invweight, None, gs_s.dofs_info.invweight),
        (gs_s.n_dofs, -1, gs_s.get_dofs_armature, gs_s.set_dofs_armature, gs_s.dofs_info.armature),
        (gs_s.n_dofs, -1, gs_s.get_dofs_damping, gs_s.set_dofs_damping, gs_s.dofs_info.damping),
        (gs_s.n_dofs, -1, gs_s.get_dofs_kp, gs_s.set_dofs_kp, gs_s.dofs_info.kp),
        (gs_s.n_dofs, -1, gs_s.get_dofs_kv, gs_s.set_dofs_kv, gs_s.dofs_info.kv),
        (gs_s.n_geoms, n_envs, gs_s.get_geoms_pos, None, gs_s.geoms_state.pos),
        (gs_s.n_geoms, -1, gs_s.get_geoms_friction, gs_s.set_geoms_friction, gs_s.geoms_info.friction),
        (gs_s.n_qs, n_envs, gs_s.get_qpos, gs_s.set_qpos, gs_s.qpos),
        (gs_robot.n_links, n_envs, gs_robot.get_links_pos, None, None),
        (gs_robot.n_links, n_envs, gs_robot.get_links_quat, None, None),
        (gs_robot.n_links, n_envs, gs_robot.get_links_vel, None, None),
        (gs_robot.n_links, n_envs, gs_robot.get_links_ang, None, None),
        (gs_robot.n_links, n_envs, gs_robot.get_links_acc, None, None),
        (gs_robot.n_links, -1, gs_robot.get_links_inertial_mass, gs_robot.set_links_inertial_mass, None),
        (gs_robot.n_links, -1, gs_robot.get_links_invweight, gs_robot.set_links_invweight, None),
        (gs_robot.n_dofs, n_envs, gs_robot.get_dofs_control_force, None, None),
        (gs_robot.n_dofs, n_envs, gs_robot.get_dofs_force, None, None),
        (gs_robot.n_dofs, n_envs, gs_robot.get_dofs_velocity, gs_robot.set_dofs_velocity, None),
        (gs_robot.n_dofs, n_envs, gs_robot.get_dofs_position, gs_robot.set_dofs_position, None),
        (gs_robot.n_dofs, -1, gs_robot.get_dofs_force_range, gs_robot.set_dofs_force_range, None),
        (gs_robot.n_dofs, -1, gs_robot.get_dofs_limit, None, None),
        (gs_robot.n_dofs, -1, gs_robot.get_dofs_stiffness, None, None),
        (gs_robot.n_dofs, -1, gs_robot.get_dofs_invweight, None, None),
        (gs_robot.n_dofs, -1, gs_robot.get_dofs_armature, None, None),
        (gs_robot.n_dofs, -1, gs_robot.get_dofs_damping, None, None),
        (gs_robot.n_dofs, -1, gs_robot.get_dofs_kp, gs_robot.set_dofs_kp, None),
        (gs_robot.n_dofs, -1, gs_robot.get_dofs_kv, gs_robot.set_dofs_kv, None),
        (gs_robot.n_qs, n_envs, gs_robot.get_qpos, gs_robot.set_qpos, None),
        (-1, n_envs, gs_robot.get_mass_mat, None, None),
        (-1, n_envs, gs_robot.get_links_net_contact_force, None, None),
        (-1, n_envs, gs_robot.get_pos, gs_robot.set_pos, None),
        (-1, n_envs, gs_robot.get_quat, gs_robot.set_quat, None),
    ):
        # Check getter and setter without row or column masking
        datas = getter()
        datas = datas.cpu() if isinstance(datas, torch.Tensor) else [val.cpu() for val in datas]
        if field is not None:
            true = field.to_torch(device="cpu")
            true = true.movedim(true.ndim - getattr(field, "ndim", 0) - 1, 0)
            if isinstance(datas, torch.Tensor):
                true = true.reshape(datas.shape)
            else:
                true = torch.unbind(true, dim=-1)
                true = [val.reshape(data.shape) for data, val in zip(datas, true)]
            assert_allclose(datas, true, tol=tol)
        if setter is not None:
            if isinstance(datas, torch.Tensor):
                # Make sure that the vector is normalized and positive just in case it is a quaternion
                datas = torch.abs(torch.randn(datas.shape, dtype=gs.tc_float, device="cpu"))
                datas /= torch.linalg.norm(datas, dim=-1, keepdims=True)
                setter(datas)
            else:
                for val in datas:
                    val[:] = torch.abs(torch.randn(val.shape, dtype=gs.tc_float, device="cpu"))
                    val /= torch.linalg.norm(val, dim=-1, keepdims=True)
                setter(*datas)
        if arg1_max > 0:
            datas_ = getter(range(arg1_max))
            datas_ = datas_.cpu() if isinstance(datas_, torch.Tensor) else [val.cpu() for val in datas_]
            assert_allclose(datas_, datas, tol=tol)

        # Check getter and setter for all possible combinations of row and column masking
        for i in range(arg1_max) if arg1_max > 0 else (None,):
            for arg1 in get_all_supported_masks(i) if arg1_max > 0 else (None,):
                for j in range(max(arg2_max, 1)) if arg2_max >= 0 else (None,):
                    for arg2 in get_all_supported_masks(j) if arg2_max > 0 else (None,):
                        if arg1 is None:
                            unsafe = not must_cast(arg2)
                            data = getter(arg2, unsafe=unsafe)
                            if setter is not None:
                                setter(data, arg2, unsafe=unsafe)
                            if n_envs:
                                if isinstance(datas, torch.Tensor):
                                    data_ = datas[[j]]
                                else:
                                    data_ = [val[[j]] for val in datas]
                            else:
                                data_ = datas
                        elif arg2 is None:
                            unsafe = not must_cast(arg1)
                            data = getter(arg1, unsafe=unsafe)
                            if setter is not None:
                                if isinstance(data, torch.Tensor):
                                    setter(data, arg1, unsafe=unsafe)
                                else:
                                    setter(*data, arg1, unsafe=unsafe)
                            if isinstance(datas, torch.Tensor):
                                data_ = datas[[i]]
                            else:
                                data_ = [val[[i]] for val in datas]
                        else:
                            unsafe = not any(map(must_cast, (arg1, arg2)))
                            data = getter(arg1, arg2, unsafe=unsafe)
                            if setter is not None:
                                setter(data, arg1, arg2, unsafe=unsafe)
                            if isinstance(datas, torch.Tensor):
                                data_ = datas[[j], :][:, [i]]
                            else:
                                data_ = [val[[j], :][:, [i]] for val in datas]
                        data = data.cpu() if isinstance(data, torch.Tensor) else [val.cpu() for val in data]
                        # FIXME: Not sure why tolerance must be increased for test to pass
                        assert_allclose(data_, data, tol=(5 * tol))

    for dofs_idx in (*get_all_supported_masks(0), None):
        for envs_idx in (*(get_all_supported_masks(0) if n_envs > 0 else ()), None):
            unsafe = not any(map(must_cast, (dofs_idx, envs_idx)))
            dofs_pos = gs_s.get_dofs_position(dofs_idx, envs_idx)
            dofs_vel = gs_s.get_dofs_velocity(dofs_idx, envs_idx)
            gs_sim.rigid_solver.control_dofs_position(dofs_pos, dofs_idx, envs_idx)
            gs_sim.rigid_solver.control_dofs_velocity(dofs_vel, dofs_idx, envs_idx)


@pytest.mark.parametrize("backend", [gs.cpu])
def test_mesh_to_heightfield(show_viewer):
    ########################## create a scene ##########################
    scene = gs.Scene(
        show_viewer=show_viewer,
        sim_options=gs.options.SimOptions(
            gravity=(2, 0, -2),
        ),
        viewer_options=gs.options.ViewerOptions(
            camera_pos=(0, -50, 0),
            camera_lookat=(0, 0, 0),
        ),
    )

    horizontal_scale = 2.0
    gs_root = os.path.dirname(os.path.abspath(gs.__file__))
    path_terrain = os.path.join(gs_root, "assets", "meshes", "terrain_45.obj")
    hf_terrain, xs, ys = gs.utils.terrain.mesh_to_heightfield(path_terrain, spacing=horizontal_scale, oversample=1)

    # default heightfield starts at 0, 0, 0
    # translate to the center of the mesh
    translation = np.array([np.nanmin(xs), np.nanmin(ys), 0])

    terrain_heightfield = scene.add_entity(
        morph=gs.morphs.Terrain(
            horizontal_scale=horizontal_scale,
            vertical_scale=1.0,
            height_field=hf_terrain,
            pos=translation,
        ),
        vis_mode="collision",
    )

    ball = scene.add_entity(
        gs.morphs.Sphere(
            pos=(10, 15, 10),
            radius=1,
        ),
        vis_mode="collision",
    )

    scene.build()

    for i in range(1000):
        scene.step()

    # speed is around 0
    qvel = ball.get_dofs_velocity()
    assert_allclose(qvel, 0, atol=1e-2)<|MERGE_RESOLUTION|>--- conflicted
+++ resolved
@@ -1897,10 +1897,7 @@
 # FIXME: GJK collision detection algorithm is failing on some platform.
 @pytest.mark.required
 @pytest.mark.parametrize("euler", [(90, 0, 90), (76, 15, 90)])
-<<<<<<< HEAD
-=======
 @pytest.mark.parametrize("gjk_collision", [False])
->>>>>>> 9d9e7af2
 @pytest.mark.parametrize("backend", [gs.cpu, gs.gpu])
 def test_convexify(euler, backend, show_viewer, gjk_collision):
     OBJ_OFFSET_X = 0.0  # 0.02
@@ -2304,8 +2301,6 @@
 
 @pytest.mark.required
 @pytest.mark.parametrize("backend", [gs.cpu])
-<<<<<<< HEAD
-=======
 def test_gravity(show_viewer, tol):
     scene = gs.Scene(
         show_viewer=show_viewer,
@@ -2365,7 +2360,6 @@
 
 @pytest.mark.required
 @pytest.mark.parametrize("backend", [gs.cpu])
->>>>>>> 9d9e7af2
 def test_drone_hover_same_with_and_without_substeps(show_viewer, tol):
     base_rpm = 15000
     scene_ref = gs.Scene(
